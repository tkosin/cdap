
/**
 * Copyright (c) 2013 Continuuity, Inc.
 */

var express = require('express'),
	io = require('socket.io'),
	Int64 = require('node-int64').Int64;
	fs = require('fs'),
	xml2js = require('xml2js'),
	log4js = require('log4js'),
	http = require('http'),
	https = require('https');

var Api = require('../common/api');

/**
 * Set environment.
 */
process.env.NODE_ENV = 'development';

/**
 * Set up dev server namespace.
 */
var devServer = devServer || {};

/**
 * Dev server version.
 */
devServer.VERSION = '';

/**
 * Log level for dev server.
 */
devServer.LOG_LEVEL = 'INFO';

/**
 * App framework.
 */
devServer.app = express();

/**
 * Server.
 */
devServer.server = {};

/**
 * Socket io.
 */
devServer.io = {};

/**
 * Socket to listen to emit events and data.
 */
devServer.socket = null;

/**
 * Config.
 */
devServer.config = {};

/**
 * Configuration file pulled in and set.
 */
devServer.configSet = false;

/**
 * Sets version if a version file exists.
 */
devServer.setVersion = function() {
	try {
		devServer.VERSION = fs.readFileSync(__dirname + '../../../VERSION', 'utf8');
	} catch (e) {
		devServer.VERSION = 'UNKNOWN';
	}
};

/**
 * Configures logger.
 * @param {string} opt_appenderType log4js appender type.
 * @param {string} opt_logger log4js logger name.
 * @return {Object} instance of logger.
 */
devServer.getLogger = function(opt_appenderType, opt_loggerName) {
	var appenderType = opt_appenderType || 'console';
	var loggerName = opt_loggerName || 'Developer UI';
	log4js.configure({
		appenders: [
			{type: appenderType}
		]
	});
	var logger = log4js.getLogger(loggerName);
	logger.setLevel(devServer.LOG_LEVEL);
	return logger;
};

/**
 * Configures express server.
 */
devServer.configureExpress = function() {
	devServer.app.use(express.bodyParser());

	// Workaround to make static files work on cloud.
	if (fs.existsSync(__dirname + '/../client/')) {
		devServer.app.use(express.static(__dirname + '/../client/'));
	} else {
		devServer.app.use(express.static(__dirname + '/../../client/'));
	}
};

/**
 * Creates http server based on app framework.
 * Currently works only with express.
 * @param {Object} app framework.
 * @return {Object} instance of the http server.
 */
devServer.getServerInstance = function(app) {
  return http.createServer(app);
};

/**
 * Opens an io socket using the server.
 * @param {Object} Http server used by application.
 * @return {Object} instane of io socket listening to server.
 */
devServer.getSocketIo = function(server) {
	var io = require('socket.io').listen(server);
	io.configure('development', function(){
		io.set('transports', ['websocket', 'xhr-polling']);
		io.set('log level', 1);
	});
	return io;
};

/**
 * Defines actions in response to a recieving data from a socket.
 * @param {Object} request a socket request.
 * @param {Object} error error.
 * @param {Object} response for hte socket request.
 */
devServer.socketResponse = function(request, error, response) {
	devServer.socket.emit('exec', error, {
		method: request.method,
		params: typeof response === "string" ? JSON.parse(response) : response,
		id: request.id
	});
};

/**
 * Configures socket io handlers. Async binds socket io methods.
 * @param {Object} instance of the socket io.
 */
devServer.configureIoHandlers = function(io) {
	io.sockets.on('connection', function (newSocket) {

		devServer.socket = newSocket;
		devServer.socket.emit('env',
													{"name": "local", "version": "developer", "credential": Api.credential });
<<<<<<< HEAD

=======
		
>>>>>>> 38b4f9cb
		devServer.socket.on('metadata', function (request) {
			Api.metadata('developer', request.method, request.params, function (error, response) {
				devServer.socketResponse(request, error, response);
			});
		});

		devServer.socket.on('far', function (request) {
			Api.far('developer', request.method, request.params, function (error, response) {
				devServer.socketResponse(request, error, response);
			});
		});

		devServer.socket.on('gateway', function (request) {
			Api.gateway('apikey', request.method, request.params, function (error, response) {
				devServer.socketResponse(request, error, response);
			});
		});

		devServer.socket.on('monitor', function (request) {
			Api.monitor('developer', request.method, request.params, function (error, response) {
				devServer.socketResponse(request, error, response);
			});
		});

		devServer.socket.on('manager', function (request) {
			Api.manager('developer', request.method, request.params, function (error, response) {
<<<<<<< HEAD

=======
				
>>>>>>> 38b4f9cb
				if (response && response.length) {
					var int64values = {
						"lastStarted": 1,
						"lastStopped": 1,
						"startTime": 1,
						"endTime": 1
					};
					for (var i = 0; i < response.length; i ++) {
						for (var j in response[i]) {
							if (j in int64values) {
								response[i][j] = parseInt(response[i][j].toString(), 10);
							}
						}
					}
				}
				devServer.socketResponse(request, error, response);
			});
		});
	});
};

/**
 * Binds individual expressjs routes. Any additional routes should be added here.
 */
devServer.bindRoutes = function() {
<<<<<<< HEAD

  // Check to see if config is set.
	if(!devServer.configSet) {
		devServer.logger.info("Configuration file not set ", devServer.config);
		return false;
	}
	/**
	 * Upload an Application archive.
	 */
	devServer.app.post('/upload/:file', function (req, res) {
		console.log("the socket is");
		console.log(devServer.socket);
		var accountID = 'developer';
		Api.upload(accountID, req, res, req.params.file, devServer.socket);
	});

	/**
	 * Check for new version.
	 * http://www.continuuity.com/version
	 */
	devServer.app.get('/version', function (req, res) {

		var options = {
			host: 'www.continuuity.com',
			path: '/version',
			port: '80'
		};

		res.set({
			'Content-Type': 'application-json'
		});

		http.request(options, function(response) {
			var data = '';
			response.on('data', function (chunk) {
				data += chunk;
			});

			response.on('end', function () {

				data = data.replace(/\n/g, '');

				res.send(JSON.stringify({
					current: devServer.VERSION,
					newest: data
				}));
				res.end();

			});
		}).end();

	});

	/**
	 * Get a list of push destinations.
	 */
	devServer.app.get('/destinations', function  (req, res) {

=======

  // Check to see if config is set.
	if(!devServer.configSet) {
		devServer.logger.info("Configuration file not set ", devServer.config);
		return false;
	}
	/**
	 * Upload an Application archive.
	 */
	devServer.app.post('/upload/:file', function (req, res) {
		console.log("the socket is");
		console.log(devServer.socket);
		var accountID = 'developer';
		Api.upload(accountID, req, res, req.params.file, devServer.socket);				
	});

	/**
	 * Check for new version.
	 * http://www.continuuity.com/version
	 */
	devServer.app.get('/version', function (req, res) {

		var options = {
			host: 'www.continuuity.com',
			path: '/version',
			port: '80'
		};

		res.set({
			'Content-Type': 'application-json'
		});

		http.request(options, function(response) {
			var data = '';
			response.on('data', function (chunk) {
				data += chunk;
			});

			response.on('end', function () {
				
				data = data.replace(/\n/g, '');

				res.send(JSON.stringify({
					current: devServer.VERSION,
					newest: data
				}));
				res.end();

			});
		}).end();

	});

	/**
	 * Get a list of push destinations.
	 */
	devServer.app.get('/destinations', function  (req, res) {

>>>>>>> 38b4f9cb
		fs.readFile(__dirname + '/.credential', 'utf-8', function (error, result) {

			res.on('error', function (e) {
				logger.trace('/destinations', e);
			});

			if (error) {

				res.write('false');
				res.end();

			} else {

				var options = {
					host: devServer.config['accounts-host'],
					path: '/api/vpc/list/' + result,
					port: devServer.config['accounts-port']
				};

				var request = https.request(options, function(response) {
					var data = '';
					response.on('data', function (chunk) {
						data += chunk;
					});

					response.on('end', function () {
						res.write(data);
						res.end();
					});

					response.on('error', function () {
						res.write('network');
						res.end();
					});
				});

				request.on('error', function () {
					res.write('network');
					res.end();
				});

				request.on('socket', function (socket) {
<<<<<<< HEAD
					socket.setTimeout(10000);
=======
					socket.setTimeout(10000);  
>>>>>>> 38b4f9cb
					socket.on('timeout', function() {

						request.abort();
						res.write('network');
						res.end();

					});
				});
				request.end();
			}
		});
	});

	/**
	 * Save a credential / API Key.
	 */
	devServer.app.post('/credential', function (req, res) {

		var apiKey = req.body.apiKey;
<<<<<<< HEAD

		// Write credentials to file.
		fs.writeFile(__dirname + '/.credential', apiKey,
			function (error, result) {
				if (error) {

=======

		// Write credentials to file.
		fs.writeFile(__dirname + '/.credential', apiKey,
			function (error, result) {
				if (error) {

>>>>>>> 38b4f9cb
					devServer.logger.warn('Could not write to ./.credential', error, result);
					res.write('Error: Could not write credentials file.');
					res.end();

				} else {
					Api.credential = apiKey;

					res.write('true');
					res.end();

				}
		});
	});

	/**
	 * Catch port binding errors.
	 */
	devServer.app.on('error', function () {
		devServer.logger.warn('Port ' + devServer.config['node-port'] + ' is in use.');
		process.exit(1);
	});
};

/**
 * Gets the local host.
 * @return {string} localhost ip address.
 */
devServer.getLocalHost = function() {
	var os = require('os');
	var ifaces = os.networkInterfaces();
	var localhost = '';

	for (var dev in ifaces) {
		for (var i = 0, len = ifaces[dev].length; i < len; i++) {
			var details = ifaces[dev][i];
			if (details.family == 'IPv4') {
				if (dev === 'lo0') {
					localhost = details.address;
					break;
				}
			}
		}
	}
	return localhost;
};

/**
 * Sets config data for application server.
 * @param {Function} opt_callback Callback function to start sever start process.
 */
devServer.getConfig = function(opt_callback) {
	fs.readFile(__dirname + '/continuuity-local.xml', function(error, result) {
		var parser = new xml2js.Parser();
		parser.parseString(result, function(err, result) {
			result = result.property;
			var localhost = devServer.getLocalHost();
			for (var item in result) {
				item = result[item];
				devServer.config[item.name] = item.value;
			}
		});
		fs.readFile(__dirname + '/.credential', "utf-8", function(error, apiKey) {
			devServer.logger.trace('Configuring with', devServer.config);
			Api.configure(devServer.config, apiKey || null);
			devServer.configSet = true;
			if (opt_callback && typeof opt_callback == "function") {
				opt_callback();
			}
		});
	});
};

/**
 * Setup io, socket and configure handlers.
 * Gets config and starts the http server.
 */
devServer.start = function() {
	devServer.getConfig(function() {
		devServer.server = devServer.getServerInstance(devServer.app);
		devServer.io = devServer.getSocketIo(devServer.server);
		devServer.configureIoHandlers(devServer.io)
		devServer.bindRoutes();
		devServer.server.listen(devServer.config['node-port']);
		devServer.logger.info('Listening on port', devServer.config['node-port']);
		devServer.logger.info(devServer.config);;
	});
};

/**
 * Entry point into node setup script.
 */
devServer.init = function() {
	devServer.logger = devServer.getLogger();
	devServer.setVersion();
	devServer.configureExpress();
};

devServer.init();
devServer.start();


/**
 * Export app.
 */
module.exports = devServer;<|MERGE_RESOLUTION|>--- conflicted
+++ resolved
@@ -156,11 +156,7 @@
 		devServer.socket = newSocket;
 		devServer.socket.emit('env',
 													{"name": "local", "version": "developer", "credential": Api.credential });
-<<<<<<< HEAD
-
-=======
-		
->>>>>>> 38b4f9cb
+
 		devServer.socket.on('metadata', function (request) {
 			Api.metadata('developer', request.method, request.params, function (error, response) {
 				devServer.socketResponse(request, error, response);
@@ -187,11 +183,7 @@
 
 		devServer.socket.on('manager', function (request) {
 			Api.manager('developer', request.method, request.params, function (error, response) {
-<<<<<<< HEAD
-
-=======
-				
->>>>>>> 38b4f9cb
+
 				if (response && response.length) {
 					var int64values = {
 						"lastStarted": 1,
@@ -217,7 +209,6 @@
  * Binds individual expressjs routes. Any additional routes should be added here.
  */
 devServer.bindRoutes = function() {
-<<<<<<< HEAD
 
   // Check to see if config is set.
 	if(!devServer.configSet) {
@@ -276,66 +267,6 @@
 	 */
 	devServer.app.get('/destinations', function  (req, res) {
 
-=======
-
-  // Check to see if config is set.
-	if(!devServer.configSet) {
-		devServer.logger.info("Configuration file not set ", devServer.config);
-		return false;
-	}
-	/**
-	 * Upload an Application archive.
-	 */
-	devServer.app.post('/upload/:file', function (req, res) {
-		console.log("the socket is");
-		console.log(devServer.socket);
-		var accountID = 'developer';
-		Api.upload(accountID, req, res, req.params.file, devServer.socket);				
-	});
-
-	/**
-	 * Check for new version.
-	 * http://www.continuuity.com/version
-	 */
-	devServer.app.get('/version', function (req, res) {
-
-		var options = {
-			host: 'www.continuuity.com',
-			path: '/version',
-			port: '80'
-		};
-
-		res.set({
-			'Content-Type': 'application-json'
-		});
-
-		http.request(options, function(response) {
-			var data = '';
-			response.on('data', function (chunk) {
-				data += chunk;
-			});
-
-			response.on('end', function () {
-				
-				data = data.replace(/\n/g, '');
-
-				res.send(JSON.stringify({
-					current: devServer.VERSION,
-					newest: data
-				}));
-				res.end();
-
-			});
-		}).end();
-
-	});
-
-	/**
-	 * Get a list of push destinations.
-	 */
-	devServer.app.get('/destinations', function  (req, res) {
-
->>>>>>> 38b4f9cb
 		fs.readFile(__dirname + '/.credential', 'utf-8', function (error, result) {
 
 			res.on('error', function (e) {
@@ -378,11 +309,7 @@
 				});
 
 				request.on('socket', function (socket) {
-<<<<<<< HEAD
 					socket.setTimeout(10000);
-=======
-					socket.setTimeout(10000);  
->>>>>>> 38b4f9cb
 					socket.on('timeout', function() {
 
 						request.abort();
@@ -402,21 +329,12 @@
 	devServer.app.post('/credential', function (req, res) {
 
 		var apiKey = req.body.apiKey;
-<<<<<<< HEAD
 
 		// Write credentials to file.
 		fs.writeFile(__dirname + '/.credential', apiKey,
 			function (error, result) {
 				if (error) {
 
-=======
-
-		// Write credentials to file.
-		fs.writeFile(__dirname + '/.credential', apiKey,
-			function (error, result) {
-				if (error) {
-
->>>>>>> 38b4f9cb
 					devServer.logger.warn('Could not write to ./.credential', error, result);
 					res.write('Error: Could not write credentials file.');
 					res.end();
