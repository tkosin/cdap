--- conflicted
+++ resolved
@@ -38,15 +38,6 @@
 import { JSONStatusMessage } from 'components/PluginJSONCreator/constants';
 import List from '@material-ui/core/List';
 import LiveViewMenu from 'components/PluginJSONCreator/Create/PluginJSONMenu/LiveViewMenu';
-<<<<<<< HEAD
-=======
-import {
-  downloadPluginJSON,
-  getJSONOutput,
-  parsePluginJSON,
-} from 'components/PluginJSONCreator/utilities';
-import * as React from 'react';
->>>>>>> e91ac195
 
 const LIVE_VIEWER_WIDTH = '600px';
 
