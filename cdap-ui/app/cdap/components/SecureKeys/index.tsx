/*
 * Copyright © 2019-2020 Cask Data, Inc.
 *
 * Licensed under the Apache License, Version 2.0 (the "License"); you may not
 * use this file except in compliance with the License. You may obtain a copy of
 * the License at
 *
 * http://www.apache.org/licenses/LICENSE-2.0
 *
 * Unless required by applicable law or agreed to in writing, software
 * distributed under the License is distributed on an "AS IS" BASIS, WITHOUT
 * WARRANTIES OR CONDITIONS OF ANY KIND, either express or implied. See the
 * License for the specific language governing permissions and limitations under
 * the License.
 */

import * as React from 'react';

<<<<<<< HEAD
import Button from '@material-ui/core/Button';
import DeleteIcon from '@material-ui/icons/Delete';
import IconButton from '@material-ui/core/IconButton';
import { MySecureKeyApi } from 'api/securekey';
import Paper from '@material-ui/core/Paper';
import Table from '@material-ui/core/Table';
import TableBody from '@material-ui/core/TableBody';
import TableHead from '@material-ui/core/TableHead';
import TableRow from '@material-ui/core/TableRow';
import TextField from '@material-ui/core/TextField';
import { getCurrentNamespace } from 'services/NamespaceStore';

interface IState {
  secureKeys: any[];
  name: string;
=======
import { List, fromJS } from 'immutable';
import withStyles, { StyleRules, WithStyles } from '@material-ui/core/styles/withStyles';

import Alert from 'components/Alert';
import If from 'components/If';
import LoadingSVGCentered from 'components/LoadingSVGCentered';
import { MySecureKeyApi } from 'api/securekey';
import SecureKeyDelete from 'components/SecureKeys/SecureKeyDelete';
import SecureKeyEdit from 'components/SecureKeys/SecureKeyEdit';
import SecureKeyList from 'components/SecureKeys/SecureKeyList';
import { getCurrentNamespace } from 'services/NamespaceStore';

interface ISecureKeyState {
  createdEpochMs?: number;
>>>>>>> f3803ecc
  description: string;
  name: string;
  properties: Record<string, string>;
  data: string;
}

export enum SecureKeyStatus {
  Normal = 'Normal',
  Success = 'SUCCESS',
  Failure = 'FAILURE',
}

export const initialState = {
  secureKeys: List([]),
  secureKeyStatus: SecureKeyStatus.Normal,
  editMode: false,
  deleteMode: false,
  activeKeyIndex: null,
  loading: true,
};

export function reducer(state, action) {
  switch (action.type) {
    case 'SET_SECURE_KEYS':
      return { ...state, secureKeys: action.secureKeys };
    case 'SET_SECURE_KEY_STATUS':
      return { ...state, secureKeyStatus: action.secureKeyStatus };
    case 'SET_EDIT_MODE':
      return { ...state, editMode: action.editMode };
    case 'SET_DELETE_MODE':
      return { ...state, deleteMode: action.deleteMode };
    case 'SET_ACTIVE_KEY_INDEX':
      return { ...state, activeKeyIndex: action.activeKeyIndex };
    case 'SET_LOADING':
      return { ...state, loading: action.loading };
    default:
      return state;
  }
}

const styles = (): StyleRules => {
  return {
    content: {
      padding: '50px',
    },
    loadingBox: {
      width: '100%',
      height: '100%',
      display: 'flex',
      alignItems: 'center',
      justifyContent: 'center',
    },
  };
};

interface ISecureKeysProps extends WithStyles<typeof styles> {}

const SecureKeysView: React.FC<ISecureKeysProps> = ({ classes }) => {
  const [state, dispatch] = React.useReducer(reducer, initialState);

  const { secureKeyStatus, editMode, deleteMode, loading } = state;

  const namespace = getCurrentNamespace();

  React.useEffect(() => {
    fetchSecureKeys();
  }, []);

  const fetchSecureKeys = () => {
    // Update the states with incoming secure keys.
    // Whenever user adds/edits/deletes a secure key, securekeyStatus emits a new value.
    // In such case, re-call MySecureKeyApi.list to reflect the changes
    MySecureKeyApi.list({ namespace }).subscribe((keys: ISecureKeyState[]) => {
      dispatch({ type: 'SET_LOADING', loading: true });
      if (!keys) {
        return;
      }

      // Populate the table with matched secure keys
      dispatch({ type: 'SET_SECURE_KEYS', secureKeys: fromJS(keys) });
      dispatch({ type: 'SET_LOADING', loading: false });
    });
  };

  // Success Alert component always closes after 3000ms.
  // Failure Alert component status closes only when user manually closes it.
  // Reset status when an Alert component is closed.
  const onAlertClose = () => {
    dispatch({ type: 'SET_SECURE_KEY_STATUS', secureKeyStatus: SecureKeyStatus.Normal });
  };

  const onEditDialogClose = () => {
    dispatch({ type: 'SET_EDIT_MODE', editMode: false });
    dispatch({ type: 'SET_ACTIVE_KEY_INDEX', activeKeyIndex: null });
  };

  const onDeleteDialogClose = () => {
    dispatch({ type: 'SET_DELETE_MODE', deleteMode: false });
    dispatch({ type: 'SET_ACTIVE_KEY_INDEX', activeKeyIndex: null });
  };

  const alertSuccess = () => {
    dispatch({ type: 'SET_SECURE_KEY_STATUS', secureKeyStatus: SecureKeyStatus.Success });

    fetchSecureKeys();
  };

  const alertFailure = () => {
    dispatch({ type: 'SET_SECURE_KEY_STATUS', secureKeyStatus: SecureKeyStatus.Failure });
  };

  const openDeleteDialog = (keyIndex) => {
    dispatch({ type: 'SET_DELETE_MODE', deleteMode: true });
    dispatch({ type: 'SET_ACTIVE_KEY_INDEX', activeKeyIndex: keyIndex });
  };

  const openEditDialog = (keyIndex) => {
    dispatch({ type: 'SET_EDIT_MODE', editMode: true });
    dispatch({ type: 'SET_ACTIVE_KEY_INDEX', activeKeyIndex: keyIndex });
  };

  return (
    <div className="container">
      <Alert
        message={'saved successfully'}
        showAlert={secureKeyStatus === SecureKeyStatus.Success}
        type="success"
        onClose={onAlertClose}
      />
      <Alert
        message={'Error: Duplicate key name'}
        showAlert={secureKeyStatus === SecureKeyStatus.Failure}
        type="error"
        onClose={onAlertClose}
      />

      <div className={classes.content}>
        <If condition={loading}>
          <div className={classes.loadingBox}>
            <LoadingSVGCentered />
          </div>
        </If>
        <If condition={!loading}>
          <SecureKeyList
            state={state}
            alertSuccess={alertSuccess}
            alertFailure={alertFailure}
            openEditDialog={openEditDialog}
            openDeleteDialog={openDeleteDialog}
          />
        </If>
      </div>

      <If condition={editMode}>
        <SecureKeyEdit
          state={state}
          open={editMode}
          handleClose={onEditDialogClose}
          alertSuccess={alertSuccess}
        />
      </If>
      <If condition={deleteMode}>
        <SecureKeyDelete
          state={state}
          open={deleteMode}
          handleClose={onDeleteDialogClose}
          alertSuccess={alertSuccess}
        />
      </If>
    </div>
  );
};

const SecureKeys = withStyles(styles)(SecureKeysView);
export default SecureKeys;<|MERGE_RESOLUTION|>--- conflicted
+++ resolved
@@ -16,23 +16,6 @@
 
 import * as React from 'react';
 
-<<<<<<< HEAD
-import Button from '@material-ui/core/Button';
-import DeleteIcon from '@material-ui/icons/Delete';
-import IconButton from '@material-ui/core/IconButton';
-import { MySecureKeyApi } from 'api/securekey';
-import Paper from '@material-ui/core/Paper';
-import Table from '@material-ui/core/Table';
-import TableBody from '@material-ui/core/TableBody';
-import TableHead from '@material-ui/core/TableHead';
-import TableRow from '@material-ui/core/TableRow';
-import TextField from '@material-ui/core/TextField';
-import { getCurrentNamespace } from 'services/NamespaceStore';
-
-interface IState {
-  secureKeys: any[];
-  name: string;
-=======
 import { List, fromJS } from 'immutable';
 import withStyles, { StyleRules, WithStyles } from '@material-ui/core/styles/withStyles';
 
@@ -47,7 +30,6 @@
 
 interface ISecureKeyState {
   createdEpochMs?: number;
->>>>>>> f3803ecc
   description: string;
   name: string;
   properties: Record<string, string>;
