--- conflicted
+++ resolved
@@ -14,26 +14,7 @@
  * the License.
  */
 
-import withStyles, { StyleRules, WithStyles } from '@material-ui/core/styles/withStyles';
-import { MySecureKeyApi } from 'api/securekey';
-import Alert from 'components/Alert';
-import If from 'components/If';
-import SecureKeyDelete from 'components/SecureKeys/SecureKeyDelete';
-import SecureKeyDetails from 'components/SecureKeys/SecureKeyDetails';
-import SecureKeyEdit from 'components/SecureKeys/SecureKeyEdit';
-import SecureKeyList from 'components/SecureKeys/SecureKeyList';
-import { fromJS, List, Map } from 'immutable';
 import * as React from 'react';
-<<<<<<< HEAD
-import { BehaviorSubject } from 'rxjs';
-import { forkJoin } from 'rxjs/observable/forkJoin';
-import { distinctUntilChanged, flatMap, mergeMap } from 'rxjs/operators';
-import { map } from 'rxjs/operators/map';
-import { getCurrentNamespace } from 'services/NamespaceStore';
-
-const COMMON_DELIMITER = ',';
-const COMMON_KV_DELIMITER = ';';
-=======
 
 import { List, fromJS } from 'immutable';
 import withStyles, { StyleRules, WithStyles } from '@material-ui/core/styles/withStyles';
@@ -46,7 +27,6 @@
 import SecureKeyEdit from 'components/SecureKeys/SecureKeyEdit';
 import SecureKeyList from 'components/SecureKeys/SecureKeyList';
 import { getCurrentNamespace } from 'services/NamespaceStore';
->>>>>>> 8a127009
 
 interface ISecureKeyState {
   createdEpochMs?: number;
@@ -56,19 +36,6 @@
   data: string;
 }
 
-<<<<<<< HEAD
-export enum SecureKeysPageMode {
-  List = 'LIST',
-  Details = 'DETAILS',
-}
-
-export enum SecureKeyStatus {
-  Normal = 'Normal',
-  Success = 'SUCCESS',
-  Failure = 'FAILURE',
-}
-
-=======
 export enum SecureKeyStatus {
   Normal = 'Normal',
   Success = 'SUCCESS',
@@ -103,7 +70,6 @@
   }
 }
 
->>>>>>> 8a127009
 const styles = (): StyleRules => {
   return {
     content: {
@@ -112,129 +78,6 @@
   };
 };
 
-<<<<<<< HEAD
-interface ISecureKeysProps extends WithStyles<typeof styles> {}
-
-const SecureKeysView: React.FC<ISecureKeysProps> = ({ classes }) => {
-  const [secureKeys, setSecureKeys] = React.useState(List([]));
-  const [visibility, setVisibility] = React.useState(Map<string, boolean>({}));
-
-  const [loading, setLoading] = React.useState(true);
-  const [secureKeyStatus, setSecureKeyStatus] = React.useState(SecureKeyStatus.Normal);
-  const [pageMode, setPageMode] = React.useState(SecureKeysPageMode.List);
-  const [editMode, setEditMode] = React.useState(false);
-  const [deleteMode, setDeleteMode] = React.useState(false);
-  const [activeKeyIndex, setActiveKeyIndex] = React.useState(null);
-  const [searchText, setSearchText] = React.useState('');
-
-  const namespace = getCurrentNamespace();
-
-  // Observe `searchText` with `useEffect` and forward the value to `searchText$`
-  const searchTextSubject = React.useRef(new BehaviorSubject(searchText));
-  React.useEffect(() => {
-    searchTextSubject.current.next(searchText);
-  }, [searchText]);
-  const searchText$ = React.useMemo(() => searchTextSubject.current.asObservable(), [
-    searchTextSubject,
-  ]);
-
-  // Observe `secureKeyStatus` with `useEffect` and forward the value to `secureKeyStatus$`
-  const secureKeyStatusSubject = React.useRef(new BehaviorSubject(secureKeyStatus));
-  React.useEffect(() => {
-    secureKeyStatusSubject.current.next(secureKeyStatus);
-  }, [secureKeyStatus]);
-  const secureKeyStatus$ = React.useMemo(() => secureKeyStatusSubject.current.asObservable(), [
-    secureKeyStatusSubject,
-  ]);
-
-  // Update the states with incoming secure keys
-  React.useEffect(() => {
-    // Whenever user adds/edits/deletes a secure key, securekeyStatus$ emits a new value.
-    // In such case, re-call MySecureKeyApi.list to reflect the changes
-    const secureKeys$ = secureKeyStatus$
-      .pipe(
-        distinctUntilChanged(),
-        flatMap((status) => {
-          return MySecureKeyApi.list({ namespace }).pipe(
-            mergeMap((keys: ISecureKeyState[]) => {
-              return forkJoin(
-                keys.map((k) =>
-                  MySecureKeyApi.getSecureData({ namespace, key: k.name }).pipe(
-                    map((data: string) => {
-                      k.data = data;
-                      return k;
-                    })
-                  )
-                )
-              );
-            })
-          );
-        })
-      )
-      .publishReplay(1)
-      .refCount();
-
-    // When a user searches for specific secure keys, filter them down
-    const filteredKeys$ = searchText$.pipe(
-      distinctUntilChanged(),
-      flatMap((searchtext) => {
-        return secureKeys$.pipe(
-          map((keys: any[]) => {
-            if (!keys) {
-              return [];
-            }
-            return keys.filter(
-              (key) => key.name.includes(searchtext) || key.description.includes(searchtext)
-            );
-          })
-        );
-      })
-    );
-
-    const subscription = filteredKeys$.subscribe((keys: ISecureKeyState[]) => {
-      setLoading(true);
-      if (!keys) {
-        return;
-      }
-
-      // Populate the table with matched secure keys
-      setSecureKeys(fromJS(keys));
-
-      const newVisibility = {};
-      keys.forEach(({ name }) => {
-        // If the secure key alrady exists, do not override visibility.
-        // Otherwise, initialize it to 'false'
-        if (visibility.has(name)) {
-          newVisibility[name] = visibility.get(name);
-        } else {
-          newVisibility[name] = false;
-        }
-      });
-      setVisibility(Map(newVisibility));
-      setLoading(false);
-    });
-
-    return () => {
-      return subscription.unsubscribe();
-    };
-  }, []);
-
-  // Success Alert component always closes after 3000ms.
-  // After a timeout for 3000ms, reset status to make a success Alert component disappear
-  const onSuccessAlertClose = () => {
-    setSecureKeyStatus(SecureKeyStatus.Normal);
-  };
-
-  // A failure Alert component status should close only when user manually closes it
-  const onFailureAlertClose = () => {
-    setSecureKeyStatus(SecureKeyStatus.Normal);
-  };
-
-  const handleSearchTextChange = (text: string) => {
-    setSearchText(text);
-  };
-
-=======
 const SecureKeysView: React.FC<WithStyles<typeof styles>> = ({ classes }) => {
   const [state, dispatch] = React.useReducer(reducer, initialState);
 
@@ -297,62 +140,18 @@
     dispatch({ type: 'SET_ACTIVE_KEY_INDEX', activeKeyIndex: keyIndex });
   };
 
->>>>>>> 8a127009
   return (
     <div className="container">
       <Alert
         message={'saved successfully'}
         showAlert={secureKeyStatus === SecureKeyStatus.Success}
         type="success"
-<<<<<<< HEAD
-        onClose={onSuccessAlertClose}
-=======
         onClose={onAlertClose}
->>>>>>> 8a127009
       />
       <Alert
         message={'Error: Duplicate key name'}
         showAlert={secureKeyStatus === SecureKeyStatus.Failure}
         type="error"
-<<<<<<< HEAD
-        onClose={onFailureAlertClose}
-      />
-
-      <div className={classes.content}>
-        <If condition={pageMode === SecureKeysPageMode.List}>
-          <SecureKeyList
-            secureKeys={secureKeys}
-            setSecureKeyStatus={setSecureKeyStatus}
-            setActiveKeyIndex={setActiveKeyIndex}
-            visibility={visibility}
-            setVisibility={setVisibility}
-            setPageMode={setPageMode}
-            searchText={searchText}
-            handleSearchTextChange={handleSearchTextChange}
-            setEditMode={setEditMode}
-            setDeleteMode={setDeleteMode}
-            loading={loading}
-          />
-        </If>
-        <If condition={pageMode === SecureKeysPageMode.Details}>
-          <SecureKeyDetails
-            activeKeyIndex={activeKeyIndex}
-            secureKeys={secureKeys}
-            setActiveKeyIndex={setActiveKeyIndex}
-            setPageMode={setPageMode}
-            setEditMode={setEditMode}
-            setDeleteMode={setDeleteMode}
-          />
-        </If>
-      </div>
-
-      <If condition={editMode}>
-        <SecureKeyEdit
-          open={editMode}
-          handleClose={() => setEditMode(false)}
-          keyMetadata={secureKeys.get(activeKeyIndex)}
-          setSecureKeyStatus={setSecureKeyStatus}
-=======
         onClose={onAlertClose}
       />
 
@@ -378,25 +177,14 @@
           open={editMode}
           handleClose={onEditDialogClose}
           alertSuccess={alertSuccess}
->>>>>>> 8a127009
         />
       </If>
       <If condition={deleteMode}>
         <SecureKeyDelete
-<<<<<<< HEAD
-          open={deleteMode}
-          handleClose={() => setDeleteMode(false)}
-          secureKeys={secureKeys}
-          activeKeyIndex={activeKeyIndex}
-          setActiveKeyIndex={setActiveKeyIndex}
-          setPageMode={setPageMode}
-          setSecureKeyStatus={setSecureKeyStatus}
-=======
           state={state}
           open={deleteMode}
           handleClose={onDeleteDialogClose}
           alertSuccess={alertSuccess}
->>>>>>> 8a127009
         />
       </If>
     </div>
