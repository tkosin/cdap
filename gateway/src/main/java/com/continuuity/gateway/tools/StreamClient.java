--- conflicted
+++ resolved
@@ -661,13 +661,8 @@
   StreamEvent fetchOne(String uri, String consumer) throws Exception {
     // prepare for HTTP
     HttpClient client = new DefaultHttpClient();
-<<<<<<< HEAD
     HttpGet get = new HttpGet(uri + "/dequeue");
-    get.addHeader(Constants.HEADER_STREAM_CONSUMER, consumer);
-=======
-    HttpGet get = new HttpGet(uri + "?q=dequeue");
     get.addHeader(Constants.Gateway.HEADER_STREAM_CONSUMER, consumer);
->>>>>>> 6abc68d3
     if (apikey != null) {
       get.setHeader(GatewayAuthenticator.CONTINUUITY_API_KEY, apikey);
     }
