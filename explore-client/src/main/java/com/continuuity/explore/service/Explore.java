/*
 * Copyright 2012-2014 Continuuity, Inc.
 *
 * Licensed under the Apache License, Version 2.0 (the "License"); you may not
 * use this file except in compliance with the License. You may obtain a copy of
 * the License at
 *
 * http://www.apache.org/licenses/LICENSE-2.0
 *
 * Unless required by applicable law or agreed to in writing, software
 * distributed under the License is distributed on an "AS IS" BASIS, WITHOUT
 * WARRANTIES OR CONDITIONS OF ANY KIND, either express or implied. See the
 * License for the specific language governing permissions and limitations under
 * the License.
 */

package com.continuuity.explore.service;

import com.continuuity.proto.ColumnDesc;
import com.continuuity.proto.QueryHandle;
import com.continuuity.proto.QueryResult;
import com.continuuity.proto.QueryStatus;

import java.sql.SQLException;
import java.util.List;
import javax.annotation.Nullable;

/**
 * Interface for exploring datasets.
 */
public interface Explore {

  /**
   * Execute a Hive SQL statement asynchronously. The returned {@link QueryHandle} can be used to get the
   * status/result of the operation.
   *
   * @param statement SQL statement.
   * @return {@link QueryHandle} representing the operation.
   * @throws ExploreException on any error executing statement.
   * @throws SQLException if there are errors in the SQL statement.
   */
  QueryHandle execute(String statement) throws ExploreException, SQLException;

  /**
   * Fetch the status of a running Hive operation.
   *
   * @param handle handle returned by {@link #execute(String)}.
   * @return status of the operation.
   * @throws ExploreException on any error fetching status.
   * @throws HandleNotFoundException when handle is not found.
   * @throws SQLException if there are errors in the SQL statement.
   */
  QueryStatus getStatus(QueryHandle handle) throws ExploreException, HandleNotFoundException, SQLException;

  /**
   * Fetch the schema of the result of a Hive operation. This can be called only after the state of the operation is
   *               {@link QueryStatus.OpStatus#FINISHED}.
   *
   * @param handle handle returned by {@link #execute(String)}.
   * @return list of {@link ColumnDesc} representing the schema of the results. Empty list if there are no results.
   * @throws ExploreException on any error fetching schema.
   * @throws HandleNotFoundException when handle is not found.
   * @throws SQLException if there are errors in the SQL statement.
   */
  List<ColumnDesc> getResultSchema(QueryHandle handle) throws ExploreException, HandleNotFoundException, SQLException;

  /**
   * Fetch the results of a Hive operation. This can be called only after the state of the operation is
   * {@link QueryStatus.OpStatus#FINISHED}. Can be called multiple times, until it returns an empty list
   * indicating the end of results.
   *
   * @param handle handle returned by {@link #execute(String)}.
   * @param size max rows to fetch in the call.
   * @return list of {@link QueryResult}s.
   * @throws ExploreException on any error fetching results.
   * @throws HandleNotFoundException when handle is not found.
   * @throws SQLException if there are errors in the SQL statement.
   */
  List<QueryResult> nextResults(QueryHandle handle, int size)
    throws ExploreException, HandleNotFoundException, SQLException;

  /**
   * Cancel a running Hive operation. After the operation moves into a {@link QueryStatus.OpStatus#CANCELED},
   * {@link #close(QueryHandle)} needs to be called to release resources.
   *
   * @param handle handle returned by {@link #execute(String)}.
   * @throws ExploreException on any error cancelling operation.
   * @throws HandleNotFoundException when handle is not found.
   * @throws SQLException if there are errors in the SQL statement.
   */
  void cancel(QueryHandle handle) throws ExploreException, HandleNotFoundException, SQLException;

  /**
   * Release resources associated with a Hive operation. After this call, handle of the operation becomes invalid.
   *
   * @param handle handle returned by {@link #execute(String)}.
   * @throws ExploreException on any error closing operation.
   * @throws HandleNotFoundException when handle is not found.
   */
  void close(QueryHandle handle) throws ExploreException, HandleNotFoundException;


  ////// Metadata methods

  /**
   * Retrieves a description of table columns available in the specified catalog.
   * Only column descriptions matching the catalog, schema, table and column name criteria are returned.
   *
   * See {@link java.sql.DatabaseMetaData#getColumns(String, String, String, String)}.
   *
   * @param catalog a catalog name; must match the catalog name as it is stored in the database;
   *                "" retrieves those without a catalog;
   *                null means that the catalog name should not be used to narrow the search.
   * @param schemaPattern a schema name pattern; must match the schema name as it is stored in the database;
   *                      "" retrieves those without a schema;
   *                      null means that the schema name should not be used to narrow the search.
   * @param tableNamePattern a table name pattern; must match the table name as it is stored in the database.
   * @param columnNamePattern a column name pattern; must match the column name as it is stored in the database.
   * @return {@link QueryHandle} representing the operation.
   * @throws ExploreException on any error getting the columns.
   * @throws SQLException if there are errors in the SQL statement.
   */
  public QueryHandle getColumns(@Nullable String catalog, @Nullable String schemaPattern,
                           String tableNamePattern, String columnNamePattern)
    throws ExploreException, SQLException;

  /**
   * Retrieves the catalog names available in this database.
   *
   * @return {@link QueryHandle} representing the operation.
   * @throws ExploreException on any error getting the columns.
   * @throws SQLException if there are errors in the SQL statement.
   */
  public QueryHandle getCatalogs() throws ExploreException, SQLException;

  /**
   * Retrieves the schema names available in this database.
   *
   * See {@link java.sql.DatabaseMetaData#getSchemas(String, String)}.
   *
   * @param catalog a catalog name; must match the catalog name as it is stored in the database;
   *                "" retrieves those without a catalog;
   *                null means that the catalog name should not be used to narrow the search.
   * @param schemaPattern a schema name pattern; must match the schema name as it is stored in the database;
   *                      "" retrieves those without a schema;
   *                      null means that the schema name should not be used to narrow the search.
   * @return {@link QueryHandle} representing the operation.
   * @throws ExploreException on any error getting the schemas.
   * @throws SQLException if there are errors in the SQL statement.
   */
  public QueryHandle getSchemas(@Nullable String catalog, @Nullable String schemaPattern)
    throws ExploreException, SQLException;

  /**
   * Retrieves a description of the system and user functions available in the given catalog.
   * Only system and user function descriptions matching the schema and function name criteria are returned.
   *
   * See {@link java.sql.DatabaseMetaData#getFunctions(String, String, String)}.
   *
   * @param catalog a catalog name; must match the catalog name as it is stored in the database;
   *                "" retrieves those without a catalog;
   *                null means that the catalog name should not be used to narrow the search.
   * @param schemaPattern a schema name pattern; must match the schema name as it is stored in the database;
   *                      "" retrieves those without a schema;
   *                      null means that the schema name should not be used to narrow the search.
   * @param functionNamePattern a function name pattern; must match the function name as it is stored in the database
   * @return {@link QueryHandle} representing the operation.
   * @throws ExploreException on any error getting the functions.
   * @throws SQLException if there are errors in the SQL statement.
   */
  public QueryHandle getFunctions(@Nullable String catalog, @Nullable String schemaPattern, String functionNamePattern)
    throws ExploreException, SQLException;


  /**
   * Get information about Reactor as a database.
   *
   * @param infoType information type we are interested about.
   * @return {@link QueryHandle} representing the operation.
   * @throws ExploreException on any error getting the information.
   * @throws SQLException if there are errors in the SQL statement.
   */
  public MetaDataInfo getInfo(MetaDataInfo.InfoType infoType) throws ExploreException, SQLException;

  /**
   * Retrieves a description of the tables available in the given catalog. Only table descriptions
   * matching the catalog, schema, table name and type criteria are returned.
   *
   * See {@link java.sql.DatabaseMetaData#getTables(String, String, String, String[])}.
   *
   * @param catalog a catalog name; must match the catalog name as it is stored in the database;
   *                "" retrieves those without a catalog;
   *                null means that the catalog name should not be used to narrow the search.
   * @param schemaPattern a schema name pattern; must match the schema name as it is stored in the database;
   *                      "" retrieves those without a schema;
   *                      null means that the schema name should not be used to narrow the search.
   * @param tableNamePattern a table name pattern; must match the table name as it is stored in the database.
   * @param tableTypes a list of table types, which must come from
   *                   "TABLE", "VIEW", "SYSTEM TABLE", "GLOBAL TEMPORARY", "LOCAL TEMPORARY", "ALIAS", "SYNONYM";
   *                   null returns all types.
   * @return {@link QueryHandle} representing the operation.
   * @throws ExploreException on any error getting the tables.
   * @throws SQLException if there are errors in the SQL statement.
   */
  public QueryHandle getTables(@Nullable String catalog, @Nullable String schemaPattern, String tableNamePattern,
                               @Nullable List<String> tableTypes) throws ExploreException, SQLException;

  /**
   * Retrieves the table types available in this database.
   *
   * See {@link java.sql.DatabaseMetaData#getTableTypes()}.
   *
   * @return {@link QueryHandle} representing the operation.
   * @throws ExploreException on any error getting the table types.
   * @throws SQLException if there are errors in the SQL statement.
   */
  public QueryHandle getTableTypes() throws ExploreException, SQLException;

  /**
   * Retrieves a description of all the data types supported by this database.
   *
   * See {@link java.sql.DatabaseMetaData#getTypeInfo()}.
   *
   * @return {@link QueryHandle} representing the operation.
   * @throws ExploreException on any error getting the types info.
   * @throws SQLException if there are errors in the SQL statement.
   */
<<<<<<< HEAD
  public Handle getTypeInfo() throws ExploreException, SQLException;

  /**
   * Return a schema for the specified dataset.
   *
   * @param datasetName dataset name for which to retrieve the schema. This name should be understood by the
   *                    underlying SQL engine.
   * @return a result object containing the schema of the dataset.
   * @throws ExploreException on any error getting the table types.
   * @throws SQLException
   */
  ResultWithSchema getDatasetSchema(String datasetName) throws ExploreException, SQLException;
=======
  public QueryHandle getTypeInfo() throws ExploreException, SQLException;
>>>>>>> fcb97efe
}<|MERGE_RESOLUTION|>--- conflicted
+++ resolved
@@ -225,8 +225,7 @@
    * @throws ExploreException on any error getting the types info.
    * @throws SQLException if there are errors in the SQL statement.
    */
-<<<<<<< HEAD
-  public Handle getTypeInfo() throws ExploreException, SQLException;
+  public QueryHandle getTypeInfo() throws ExploreException, SQLException;
 
   /**
    * Return a schema for the specified dataset.
@@ -238,7 +237,4 @@
    * @throws SQLException
    */
   ResultWithSchema getDatasetSchema(String datasetName) throws ExploreException, SQLException;
-=======
-  public QueryHandle getTypeInfo() throws ExploreException, SQLException;
->>>>>>> fcb97efe
 }