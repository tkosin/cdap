--- conflicted
+++ resolved
@@ -31,8 +31,6 @@
 import org.apache.http.util.EntityUtils;
 import org.junit.Assert;
 import org.junit.Before;
-import org.junit.BeforeClass;
-import org.junit.Ignore;
 import org.junit.Test;
 
 import java.lang.reflect.Type;
@@ -63,6 +61,7 @@
     collector = collectionService.getCollector(getFlowletContext("yourspace", "WCount1", "WCounter", "splitter"));
     emitTs = System.currentTimeMillis();
     // we want to emit in two different seconds
+    TimeUnit.SECONDS.sleep(1);
     collector.increment("reads", 1);
     TimeUnit.MILLISECONDS.sleep(2000);
     collector.increment("reads", 2);
@@ -137,10 +136,6 @@
                        ImmutableList.<String>of());
   }
 
-<<<<<<< HEAD
-=======
-//todo : failing test , metrics handler /query needs to be fixed
->>>>>>> c25eadaa
   @Test
   public void testQueryMetrics() throws Exception {
 
@@ -153,7 +148,6 @@
         "&metric=system.reads&aggregate=true", 1);
 
     // aggregate result, in the wrong namespace
-<<<<<<< HEAD
     verifyEmptyQueryResult(
       "/v3/metrics/query?context=" + getContext("myspace", "WCount1", "f", "WCounter", "splitter") +
         "&metric=system.reads&aggregate=true");
@@ -163,15 +157,7 @@
       verifyRangeQueryResult(
         "/v3/metrics/query?context=" + getContext("yourspace", "WCount1", "f", "WCounter", "splitter") +
         "&metric=system.reads&start=now%2D60s&end=now%2B60s", 2, 3);
-=======
-    verifyAggregateQueryResult(
-      "/v3/metrics/query?context=myspace.WCount1.f.WCounter.splitter&metric=system.reads&aggregate=true", 0);
-    // time range
-    // now-60s, now+60s
-    verifyRangeQueryResult(
-      "/v3/metrics/query?context=yourspace.WCount1.f.WCounter.splitter&" +
-        "metric=system.reads&start=now%2D60s&end=now%2B60s", 2, 3);
->>>>>>> c25eadaa
+
     // note: times are in seconds, hence "divide by 1000";
     long start = (emitTs - 60 * 1000) / 1000;
     long end = (emitTs + 60 * 1000) / 1000;
@@ -231,7 +217,8 @@
   }
 
   private void verifyRangeQueryResult(String url, long nonZeroPointsCount, long expectedSum) throws Exception {
-    Collection<TimeSeries> timeSeriesCollection = post(url, new TypeToken<List<TimeSeries>>() { }.getType());
+    Collection<TimeSeries> timeSeriesCollection = post(url, new TypeToken<List<TimeSeries>>() {
+    }.getType());
     List<TimeValue> result = timeSeriesCollection.iterator().next().getTimeValues();
 
     for (TimeValue point : result) {
