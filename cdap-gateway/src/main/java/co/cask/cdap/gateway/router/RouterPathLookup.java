/*
 * Copyright © 2014 Cask Data, Inc.
 *
 * Licensed under the Apache License, Version 2.0 (the "License"); you may not
 * use this file except in compliance with the License. You may obtain a copy of
 * the License at
 *
 * http://www.apache.org/licenses/LICENSE-2.0
 *
 * Unless required by applicable law or agreed to in writing, software
 * distributed under the License is distributed on an "AS IS" BASIS, WITHOUT
 * WARRANTIES OR CONDITIONS OF ANY KIND, either express or implied. See the
 * License for the specific language governing permissions and limitations under
 * the License.
 */

package co.cask.cdap.gateway.router;

import co.cask.cdap.common.conf.Constants;
import co.cask.cdap.gateway.auth.Authenticator;
import co.cask.cdap.gateway.handlers.AuthenticatedHttpHandler;
import com.google.inject.Inject;
import org.apache.commons.lang.StringUtils;
import org.jboss.netty.handler.codec.http.HttpRequest;

/**
 * Class to match the request path to corresponding service like app-fabric, or metrics service.
 */
public final class RouterPathLookup extends AuthenticatedHttpHandler {

  @Inject
  public RouterPathLookup(Authenticator authenticator) {
    super(authenticator);
  }

  private enum AllowedMethod {
    GET, PUT, POST, DELETE
  }

  /**
   * Returns the CDAP service which will handle the HttpRequest
   *
   * @param fallbackService service to which we fall back to if we can't determine the destination from the URI path
   * @param requestPath Normalized (and query string removed) URI path
   * @param httpRequest HttpRequest used to get the Http method and account id
   * @return destination service
   */
  public String getRoutingService(String fallbackService, String requestPath, HttpRequest httpRequest) {
    try {
      String method = httpRequest.getMethod().getName();
      AllowedMethod requestMethod = AllowedMethod.valueOf(method);
      String[] uriParts = StringUtils.split(requestPath, '/');
      String accId = getAuthenticatedAccountId(httpRequest);

      //Check if the call should go to webapp
      //If service contains "$HOST" and if first split element is NOT the gateway version, then send it to WebApp
      //WebApp serves only static files (HTML, CSS, JS) and so /<appname> calls should go to WebApp
      //But procedure/stream calls issued by the UI should be routed to the appropriate CDAP service
      if (fallbackService.contains("$HOST") && (uriParts.length >= 1)
                                            && (!(("/" + uriParts[0]).equals(Constants.Gateway.API_VERSION_2)))) {
        return fallbackService;
      }

<<<<<<< HEAD
      //TODO: The following code for now makes it possible to lookup services for /v3 paths.
      //This will have to be completely refactored once we know how all v3 paths look like (with namespaces)
      //We will have to take into consideration common patterns between v2 and v3 paths when we do refactor
      if (uriParts[0].equals(Constants.Gateway.API_VERSION_2_TOKEN)) {
        return getV2RoutingService(uriParts, requestMethod, accId);
      } else if (uriParts[0].equals(Constants.Gateway.API_VERSION_3_TOKEN)) {
        return getV3RoutingService(uriParts, requestMethod, accId);
=======
      if ((uriParts.length >= 2) && uriParts[1].equals("acls")) {
        return Constants.Service.ACL;
      } else if ((uriParts.length >= 2) && uriParts[1].equals("metrics")) {
        return Constants.Service.METRICS;
      } else if ((uriParts.length >= 2) && uriParts[1].equals("data")) {
        if ((uriParts.length >= 3) && uriParts[2].equals("explore")
          && (uriParts[3].equals("queries") || uriParts[3].equals("jdbc") || uriParts[3].equals("tables"))) {
          return Constants.Service.EXPLORE_HTTP_USER_SERVICE;
        } else if ((uriParts.length == 6) && uriParts[2].equals("explore") && uriParts[3].equals("datasets")) {
          // v2/data/explore/datasets/<dataset>
          return Constants.Service.EXPLORE_HTTP_USER_SERVICE;
        }
        return Constants.Service.DATASET_MANAGER;
      } else if ((uriParts.length == 3) && uriParts[1].equals("explore") && uriParts[2].equals("status")) {
        return Constants.Service.EXPLORE_HTTP_USER_SERVICE;
      } else if ((uriParts.length >= 2) && uriParts[1].equals("streams")) {
        // /v2/streams/<stream-id> GET should go to AppFabricHttp, PUT, POST should go to Stream Handler
        // /v2/streams should go to AppFabricHttp
        // GET /v2/streams/flows should go to AppFabricHttp, rest should go Stream Handler
        if (uriParts.length == 2) {
          return Constants.Service.APP_FABRIC_HTTP;
        } else if (uriParts.length == 3) {
          return (requestMethod.equals(AllowedMethod.GET)) ?
            Constants.Service.APP_FABRIC_HTTP : Constants.Service.STREAMS;
        } else if ((uriParts.length == 4) && uriParts[3].equals("flows") && requestMethod.equals(AllowedMethod.GET)) {
          return Constants.Service.APP_FABRIC_HTTP;
        } else {
          return Constants.Service.STREAMS;
        }
      } else if ((uriParts.length >= 6) && uriParts[5].equals("logs")) {
        //Log Handler Path /v2/apps/<appid>/<programid-type>/<programid>/logs
        return Constants.Service.METRICS;
      } else if ((uriParts.length >= 5) && uriParts[4].equals("logs")) {
        //Log Handler Path /v2/system/services/<service-id>/logs
        return Constants.Service.METRICS;
      } else if ((uriParts.length >= 7) && uriParts[3].equals("procedures") && uriParts[5].equals("methods")) {
        //Procedure Path /v2/apps/<appid>/procedures/<procedureid>/methods/<methodName>
        String accId = getAuthenticatedAccountId(httpRequest);
        //Discoverable Service Name -> procedure.%s.%s.%s", accountId, appId, procedureName ;
        String serviceName = String.format("procedure.%s.%s.%s", accId, uriParts[2], uriParts[4]);
        return serviceName;
      } else if ((uriParts.length >= 7) && uriParts[3].equals("services") && uriParts[5].equals("methods")) {
        //User defined services handle methods on them:
        //Service Path:  "/v2/apps/{app-id}/services/{service-id}/methods/<user-defined-method-path>"
        String accId = getAuthenticatedAccountId(httpRequest);
        //Discoverable Service Name -> "service.%s.%s.%s", accountId, appId, serviceId
        String serviceName = String.format("service.%s.%s.%s", accId, uriParts[2], uriParts[4]);
        return serviceName;
      } else {
        return Constants.Service.APP_FABRIC_HTTP;
>>>>>>> 93eab4a2
      }
    } catch (Exception e) {

    }
    return Constants.Service.APP_FABRIC_HTTP;
  }

  private String getV2RoutingService(String [] uriParts, AllowedMethod requestMethod, String accId) {
    if ((uriParts.length >= 2) && uriParts[1].equals("acls")) {
      return Constants.Service.ACL;
    } else if ((uriParts.length >= 2) && uriParts[1].equals("metrics")) {
      return Constants.Service.METRICS;
    } else if ((uriParts.length >= 2) && uriParts[1].equals("data")) {
      if ((uriParts.length >= 3) && uriParts[2].equals("explore")
        && (uriParts[3].equals("queries") || uriParts[3].equals("jdbc") || uriParts[3].equals("tables"))) {
        return Constants.Service.EXPLORE_HTTP_USER_SERVICE;
      } else if ((uriParts.length == 6) && uriParts[2].equals("explore") && uriParts[3].equals("datasets")
        && uriParts[5].equals("schema")) {
        // v2/data/explore/datasets/<dataset>/schema
        return Constants.Service.EXPLORE_HTTP_USER_SERVICE;
      }
      return Constants.Service.DATASET_MANAGER;
    } else if ((uriParts.length == 3) && uriParts[1].equals("explore") && uriParts[2].equals("status")) {
      return Constants.Service.EXPLORE_HTTP_USER_SERVICE;
    } else if ((uriParts.length >= 2) && uriParts[1].equals("streams")) {
      // /v2/streams/<stream-id> GET should go to AppFabricHttp, PUT, POST should go to Stream Handler
      // /v2/streams should go to AppFabricHttp
      // GET /v2/streams/flows should go to AppFabricHttp, rest should go Stream Handler
      if (uriParts.length == 2) {
        return Constants.Service.APP_FABRIC_HTTP;
      } else if (uriParts.length == 3) {
        return (requestMethod.equals(AllowedMethod.GET)) ?
          Constants.Service.APP_FABRIC_HTTP : Constants.Service.STREAMS;
      } else if ((uriParts.length == 4) && uriParts[3].equals("flows") && requestMethod.equals(AllowedMethod.GET)) {
        return Constants.Service.APP_FABRIC_HTTP;
      } else {
        return Constants.Service.STREAMS;
      }
    } else if ((uriParts.length >= 6) && uriParts[5].equals("logs")) {
      //Log Handler Path /v2/apps/<appid>/<programid-type>/<programid>/logs
      return Constants.Service.METRICS;
    } else if ((uriParts.length >= 5) && uriParts[4].equals("logs")) {
      //Log Handler Path /v2/system/services/<service-id>/logs
      return Constants.Service.METRICS;
    } else if ((uriParts.length >= 7) && uriParts[3].equals("procedures") && uriParts[5].equals("methods")) {
      //Procedure Path /v2/apps/<appid>/procedures/<procedureid>/methods/<methodName>
      //Discoverable Service Name -> procedure.%s.%s.%s", accountId, appId, procedureName ;
      String serviceName = String.format("procedure.%s.%s.%s", accId, uriParts[2], uriParts[4]);
      return serviceName;
    } else if ((uriParts.length >= 7) && uriParts[3].equals("services") && uriParts[5].equals("methods")) {
      //User defined services handle methods on them:
      //Service Path:  "/v2/apps/{app-id}/services/{service-id}/methods/<user-defined-method-path>"
      //Discoverable Service Name -> "service.%s.%s.%s", accountId, appId, serviceId
      String serviceName = String.format("service.%s.%s.%s", accId, uriParts[2], uriParts[4]);
      return serviceName;
    } else {
      return Constants.Service.APP_FABRIC_HTTP;
    }
  }

  private String getV3RoutingService(String [] uriParts, AllowedMethod method, String accId) {
    return Constants.Service.APP_FABRIC_HTTP;
  }
}<|MERGE_RESOLUTION|>--- conflicted
+++ resolved
@@ -61,7 +61,6 @@
         return fallbackService;
       }
 
-<<<<<<< HEAD
       //TODO: The following code for now makes it possible to lookup services for /v3 paths.
       //This will have to be completely refactored once we know how all v3 paths look like (with namespaces)
       //We will have to take into consideration common patterns between v2 and v3 paths when we do refactor
@@ -69,61 +68,9 @@
         return getV2RoutingService(uriParts, requestMethod, accId);
       } else if (uriParts[0].equals(Constants.Gateway.API_VERSION_3_TOKEN)) {
         return getV3RoutingService(uriParts, requestMethod, accId);
-=======
-      if ((uriParts.length >= 2) && uriParts[1].equals("acls")) {
-        return Constants.Service.ACL;
-      } else if ((uriParts.length >= 2) && uriParts[1].equals("metrics")) {
-        return Constants.Service.METRICS;
-      } else if ((uriParts.length >= 2) && uriParts[1].equals("data")) {
-        if ((uriParts.length >= 3) && uriParts[2].equals("explore")
-          && (uriParts[3].equals("queries") || uriParts[3].equals("jdbc") || uriParts[3].equals("tables"))) {
-          return Constants.Service.EXPLORE_HTTP_USER_SERVICE;
-        } else if ((uriParts.length == 6) && uriParts[2].equals("explore") && uriParts[3].equals("datasets")) {
-          // v2/data/explore/datasets/<dataset>
-          return Constants.Service.EXPLORE_HTTP_USER_SERVICE;
-        }
-        return Constants.Service.DATASET_MANAGER;
-      } else if ((uriParts.length == 3) && uriParts[1].equals("explore") && uriParts[2].equals("status")) {
-        return Constants.Service.EXPLORE_HTTP_USER_SERVICE;
-      } else if ((uriParts.length >= 2) && uriParts[1].equals("streams")) {
-        // /v2/streams/<stream-id> GET should go to AppFabricHttp, PUT, POST should go to Stream Handler
-        // /v2/streams should go to AppFabricHttp
-        // GET /v2/streams/flows should go to AppFabricHttp, rest should go Stream Handler
-        if (uriParts.length == 2) {
-          return Constants.Service.APP_FABRIC_HTTP;
-        } else if (uriParts.length == 3) {
-          return (requestMethod.equals(AllowedMethod.GET)) ?
-            Constants.Service.APP_FABRIC_HTTP : Constants.Service.STREAMS;
-        } else if ((uriParts.length == 4) && uriParts[3].equals("flows") && requestMethod.equals(AllowedMethod.GET)) {
-          return Constants.Service.APP_FABRIC_HTTP;
-        } else {
-          return Constants.Service.STREAMS;
-        }
-      } else if ((uriParts.length >= 6) && uriParts[5].equals("logs")) {
-        //Log Handler Path /v2/apps/<appid>/<programid-type>/<programid>/logs
-        return Constants.Service.METRICS;
-      } else if ((uriParts.length >= 5) && uriParts[4].equals("logs")) {
-        //Log Handler Path /v2/system/services/<service-id>/logs
-        return Constants.Service.METRICS;
-      } else if ((uriParts.length >= 7) && uriParts[3].equals("procedures") && uriParts[5].equals("methods")) {
-        //Procedure Path /v2/apps/<appid>/procedures/<procedureid>/methods/<methodName>
-        String accId = getAuthenticatedAccountId(httpRequest);
-        //Discoverable Service Name -> procedure.%s.%s.%s", accountId, appId, procedureName ;
-        String serviceName = String.format("procedure.%s.%s.%s", accId, uriParts[2], uriParts[4]);
-        return serviceName;
-      } else if ((uriParts.length >= 7) && uriParts[3].equals("services") && uriParts[5].equals("methods")) {
-        //User defined services handle methods on them:
-        //Service Path:  "/v2/apps/{app-id}/services/{service-id}/methods/<user-defined-method-path>"
-        String accId = getAuthenticatedAccountId(httpRequest);
-        //Discoverable Service Name -> "service.%s.%s.%s", accountId, appId, serviceId
-        String serviceName = String.format("service.%s.%s.%s", accId, uriParts[2], uriParts[4]);
-        return serviceName;
-      } else {
-        return Constants.Service.APP_FABRIC_HTTP;
->>>>>>> 93eab4a2
       }
     } catch (Exception e) {
-
+      // Ignore exception. Default routing to app-fabric.
     }
     return Constants.Service.APP_FABRIC_HTTP;
   }
@@ -137,8 +84,7 @@
       if ((uriParts.length >= 3) && uriParts[2].equals("explore")
         && (uriParts[3].equals("queries") || uriParts[3].equals("jdbc") || uriParts[3].equals("tables"))) {
         return Constants.Service.EXPLORE_HTTP_USER_SERVICE;
-      } else if ((uriParts.length == 6) && uriParts[2].equals("explore") && uriParts[3].equals("datasets")
-        && uriParts[5].equals("schema")) {
+      } else if ((uriParts.length == 6) && uriParts[2].equals("explore") && uriParts[3].equals("datasets")) {
         // v2/data/explore/datasets/<dataset>/schema
         return Constants.Service.EXPLORE_HTTP_USER_SERVICE;
       }
