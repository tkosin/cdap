--- conflicted
+++ resolved
@@ -30,11 +30,7 @@
 @Suite.SuiteClasses({ ApplicationClientTestRun.class, DatasetClientTestRun.class, MetricsClientTestRun.class,
                       MonitorClientTestRun.class, ProcedureClientTestRun.class, ProgramClientTestRun.class,
                       QueryClientTestRun.class, StreamClientTestRun.class, ServiceClientTestRun.class,
-<<<<<<< HEAD
-                      MetaClientTestRun.class })
-=======
-                      PingClientTestRun.class, NamespaceClientTestRun.class, PreferencesClientTestRun.class })
->>>>>>> f50e5142
+                      MetaClientTestRun.class, NamespaceClientTestRun.class, PreferencesClientTestRun.class })
 public class ClientTestsSuite extends StandaloneTestBase {
 
 }