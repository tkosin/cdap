--- conflicted
+++ resolved
@@ -16,11 +16,7 @@
       "type": "virtualbox-iso",
       "guest_os_type": "Ubuntu_64",
       "iso_url": "http://releases.ubuntu.com/16.04/ubuntu-16.04.6-server-amd64.iso",
-<<<<<<< HEAD
-      "iso_checksum": "ac8a79a86a905ebdc3ef3f5dd16b7360",
-=======
       "iso_checksum": "6a7f31eb125a0b2908cf2333d7777c82",
->>>>>>> 4de0c632
       "iso_checksum_type": "md5",
       "ssh_username": "cdap",
       "ssh_password": "cdap",
