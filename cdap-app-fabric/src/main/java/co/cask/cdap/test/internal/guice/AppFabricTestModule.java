/*
 * Copyright © 2014-2015 Cask Data, Inc.
 *
 * Licensed under the Apache License, Version 2.0 (the "License"); you may not
 * use this file except in compliance with the License. You may obtain a copy of
 * the License at
 *
 * http://www.apache.org/licenses/LICENSE-2.0
 *
 * Unless required by applicable law or agreed to in writing, software
 * distributed under the License is distributed on an "AS IS" BASIS, WITHOUT
 * WARRANTIES OR CONDITIONS OF ANY KIND, either express or implied. See the
 * License for the specific language governing permissions and limitations under
 * the License.
 */

package co.cask.cdap.test.internal.guice;

import co.cask.cdap.api.schedule.SchedulableProgramType;
import co.cask.cdap.api.schedule.Schedule;
import co.cask.cdap.app.guice.AppFabricServiceRuntimeModule;
import co.cask.cdap.app.guice.ProgramRunnerRuntimeModule;
import co.cask.cdap.app.guice.ServiceStoreModules;
import co.cask.cdap.common.conf.CConfiguration;
import co.cask.cdap.common.conf.Constants;
import co.cask.cdap.common.guice.ConfigModule;
import co.cask.cdap.common.guice.DiscoveryRuntimeModule;
import co.cask.cdap.common.guice.IOModule;
import co.cask.cdap.common.guice.LocationRuntimeModule;
import co.cask.cdap.config.guice.ConfigStoreModule;
import co.cask.cdap.data.runtime.DataFabricModules;
import co.cask.cdap.data.runtime.DataSetServiceModules;
import co.cask.cdap.data.runtime.DataSetsModules;
import co.cask.cdap.explore.guice.ExploreClientModule;
import co.cask.cdap.gateway.auth.AuthModule;
import co.cask.cdap.internal.app.runtime.schedule.ScheduledRuntime;
import co.cask.cdap.internal.app.runtime.schedule.Scheduler;
import co.cask.cdap.logging.guice.LoggingModules;
import co.cask.cdap.metrics.guice.MetricsClientRuntimeModule;
import co.cask.cdap.metrics.guice.MetricsHandlerModule;
import co.cask.cdap.proto.Id;
import com.google.common.collect.ImmutableList;
import com.google.inject.AbstractModule;
import com.google.inject.PrivateModule;
import com.google.inject.assistedinject.Assisted;
import org.apache.hadoop.conf.Configuration;

import java.io.File;
import java.util.List;

/**
 *
 */
public final class AppFabricTestModule extends AbstractModule {

  private final CConfiguration cConf;
  private final Configuration hConf;

  public AppFabricTestModule(CConfiguration configuration) {
    this.cConf = configuration;

    File localDataDir = new File(cConf.get(Constants.CFG_LOCAL_DATA_DIR));

    hConf = new Configuration();
    hConf.addResource("mapred-site-local.xml");
    hConf.reloadConfiguration();
    hConf.set("hadoop.tmp.dir", new File(localDataDir, cConf.get(Constants.AppFabric.TEMP_DIR)).getAbsolutePath());
    hConf.set(Constants.CFG_LOCAL_DATA_DIR, localDataDir.getAbsolutePath());
    hConf.set(Constants.AppFabric.OUTPUT_DIR, cConf.get(Constants.AppFabric.OUTPUT_DIR));
  }

  @Override
  protected void configure() {
    install(new DataFabricModules().getInMemoryModules());
    install(new DataSetsModules().getLocalModule());
    install(new DataSetServiceModules().getInMemoryModule());
    install(new ConfigModule(cConf, hConf));
    install(new IOModule());
    install(new AuthModule());
    install(new DiscoveryRuntimeModule().getInMemoryModules());
    install(new AppFabricServiceRuntimeModule().getInMemoryModules());
    install(new ServiceStoreModules().getInMemoryModule());
    install(new PrivateModule() {
      @Override
      protected void configure() {
        bind(Scheduler.class).annotatedWith(Assisted.class).toInstance(createNoopScheduler());
      }
    });
    install(new ProgramRunnerRuntimeModule().getInMemoryModules());
    install(new MetricsClientRuntimeModule().getNoopModules());
    install(new LocationRuntimeModule().getInMemoryModules());
    install(new LoggingModules().getInMemoryModules());
    install(new MetricsHandlerModule());
    install(new ExploreClientModule());
    install(new ConfigStoreModule().getInMemoryModule());
  }

  private Scheduler createNoopScheduler() {
    return new Scheduler() {
      @Override
      public void schedule(Id.Program program, SchedulableProgramType programType, Iterable<Schedule> schedules) {
      }

      @Override
      public List<ScheduledRuntime> nextScheduledRuntime(Id.Program program, SchedulableProgramType programType) {
        return ImmutableList.of();
      }

      @Override
      public List<String> getScheduleIds(Id.Program program, SchedulableProgramType programType) {
        return ImmutableList.of();
      }

      @Override
      public void suspendSchedule(Id.Program program, SchedulableProgramType programType, String scheduleName) {
      }

      @Override
      public void resumeSchedule(Id.Program program, SchedulableProgramType programType, String scheduleName) {
      }

      @Override
<<<<<<< HEAD
      public void deleteSchedules(Id.Program programId, SchedulableProgramType programType, List<String> scheduleIds) {
=======
      public void deleteSchedule(String scheduleId) {
      }

      @Override
      public void deleteSchedules(Id.Program programId, ProgramType programType) {
>>>>>>> 2ff54ad8
      }

      @Override
      public ScheduleState scheduleState(Id.Program program, SchedulableProgramType programType, String scheduleName) {
        return ScheduleState.NOT_FOUND;
      }
    };
  }
}<|MERGE_RESOLUTION|>--- conflicted
+++ resolved
@@ -120,15 +120,11 @@
       }
 
       @Override
-<<<<<<< HEAD
-      public void deleteSchedules(Id.Program programId, SchedulableProgramType programType, List<String> scheduleIds) {
-=======
       public void deleteSchedule(String scheduleId) {
       }
 
       @Override
-      public void deleteSchedules(Id.Program programId, ProgramType programType) {
->>>>>>> 2ff54ad8
+      public void deleteSchedules(Id.Program programId, SchedulableProgramType programType) {
       }
 
       @Override
