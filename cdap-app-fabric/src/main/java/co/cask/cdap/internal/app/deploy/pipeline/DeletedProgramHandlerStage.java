/*
 * Copyright © 2014-2016 Cask Data, Inc.
 *
 * Licensed under the Apache License, Version 2.0 (the "License"); you may not
 * use this file except in compliance with the License. You may obtain a copy of
 * the License at
 *
 * http://www.apache.org/licenses/LICENSE-2.0
 *
 * Unless required by applicable law or agreed to in writing, software
 * distributed under the License is distributed on an "AS IS" BASIS, WITHOUT
 * WARRANTIES OR CONDITIONS OF ANY KIND, either express or implied. See the
 * License for the specific language governing permissions and limitations under
 * the License.
 */

package co.cask.cdap.internal.app.deploy.pipeline;

import co.cask.cdap.api.ProgramSpecification;
import co.cask.cdap.api.flow.FlowSpecification;
import co.cask.cdap.api.flow.FlowletConnection;
import co.cask.cdap.api.metrics.MetricDeleteQuery;
import co.cask.cdap.api.metrics.MetricStore;
import co.cask.cdap.app.store.Store;
import co.cask.cdap.common.conf.Constants;
import co.cask.cdap.common.security.Impersonator;
import co.cask.cdap.data2.metadata.store.MetadataStore;
import co.cask.cdap.data2.transaction.queue.QueueAdmin;
import co.cask.cdap.data2.transaction.stream.StreamConsumerFactory;
import co.cask.cdap.internal.app.deploy.ProgramTerminator;
import co.cask.cdap.internal.app.runtime.flow.FlowUtils;
import co.cask.cdap.pipeline.AbstractStage;
import co.cask.cdap.proto.ProgramType;
import co.cask.cdap.proto.ProgramTypes;
import co.cask.cdap.proto.id.ApplicationId;
import co.cask.cdap.proto.id.NamespaceId;
import co.cask.cdap.proto.id.ProgramId;
import co.cask.cdap.security.spi.authorization.PrivilegesManager;
import com.google.common.collect.HashMultimap;
import com.google.common.collect.Lists;
import com.google.common.collect.Maps;
import com.google.common.collect.Multimap;
import com.google.common.reflect.TypeToken;
import org.slf4j.Logger;
import org.slf4j.LoggerFactory;

import java.util.Collection;
import java.util.Collections;
import java.util.List;
import java.util.Map;
import java.util.concurrent.Callable;

/**
 * Deleted program handler stage. Figures out which programs are deleted and handles callback.
 */
public class DeletedProgramHandlerStage extends AbstractStage<ApplicationDeployable> {

  private static final Logger LOG = LoggerFactory.getLogger(DeletedProgramHandlerStage.class);

  private final Store store;
  private final ProgramTerminator programTerminator;
  private final StreamConsumerFactory streamConsumerFactory;
  private final QueueAdmin queueAdmin;
  private final MetricStore metricStore;
  private final MetadataStore metadataStore;
  private final PrivilegesManager privilegesManager;
  private final Impersonator impersonator;

  public DeletedProgramHandlerStage(Store store, ProgramTerminator programTerminator,
                                    StreamConsumerFactory streamConsumerFactory,
                                    QueueAdmin queueAdmin, MetricStore metricStore,
                                    MetadataStore metadataStore, PrivilegesManager privilegesManager,
                                    Impersonator impersonator) {
    super(TypeToken.of(ApplicationDeployable.class));
    this.store = store;
    this.programTerminator = programTerminator;
    this.streamConsumerFactory = streamConsumerFactory;
    this.queueAdmin = queueAdmin;
    this.metricStore = metricStore;
    this.metadataStore = metadataStore;
    this.privilegesManager = privilegesManager;
    this.impersonator = impersonator;
  }

  @Override
  public void process(ApplicationDeployable appSpec) throws Exception {
    List<ProgramSpecification> deletedSpecs = store.getDeletedProgramSpecifications(appSpec.getApplicationId(),
                                                                                    appSpec.getSpecification());

    // TODO: this should also delete logs and run records (or not?), and do it for all program types [CDAP-2187]

    List<String> deletedFlows = Lists.newArrayList();
    for (ProgramSpecification spec : deletedSpecs) {
      //call the deleted spec
      ProgramType type = ProgramTypes.fromSpecification(spec);
      final ProgramId programId = appSpec.getApplicationId().program(type, spec.getName());
      programTerminator.stop(programId);
      // revoke privileges
      privilegesManager.revoke(programId);

      // TODO: Unify with AppFabricHttpHandler.removeApplication
      // drop all queues and stream states of a deleted flow
      if (ProgramType.FLOW.equals(type)) {
        FlowSpecification flowSpecification = (FlowSpecification) spec;

        // Collects stream name to all group ids consuming that stream
        final Multimap<String, Long> streamGroups = HashMultimap.create();
        for (FlowletConnection connection : flowSpecification.getConnections()) {
          if (connection.getSourceType() == FlowletConnection.Type.STREAM) {
            long groupId = FlowUtils.generateConsumerGroupId(programId, connection.getTargetName());
            streamGroups.put(connection.getSourceName(), groupId);
          }
        }
        // Remove all process states and group states for each stream
<<<<<<< HEAD
        final String namespace = String.format("%s.%s", programId.getParent().getEntityName(),
                                               programId.getEntityName());
=======
        final String namespace = String.format("%s.%s", programId.getApplication(), programId.getProgram());
>>>>>>> 1f742ed7

        final NamespaceId namespaceId = appSpec.getApplicationId().getParent();
        impersonator.doAs(namespaceId, new Callable<Void>() {

          @Override
          public Void call() throws Exception {
            for (Map.Entry<String, Collection<Long>> entry : streamGroups.asMap().entrySet()) {
              streamConsumerFactory.dropAll(namespaceId.stream(entry.getKey()), namespace, entry.getValue());
            }
<<<<<<< HEAD
            queueAdmin.dropAllForFlow(programId.getParent().flow(programId.getEntityName()));
            return null;
          }
        });
        deletedFlows.add(programId.getEntityName());
=======
            queueAdmin.dropAllForFlow(Id.Flow.from(programId.getApplication(), programId.getProgram()));
            return null;
          }
        });
        deletedFlows.add(programId.getProgram());
>>>>>>> 1f742ed7
      }

      // Remove metadata for the deleted program
      metadataStore.removeMetadata(programId.toId());
    }
    if (!deletedFlows.isEmpty()) {
      deleteMetrics(appSpec.getApplicationId(), deletedFlows);
    }

    emit(appSpec);
  }

  private void deleteMetrics(ApplicationId applicationId, Iterable<String> flows) throws Exception {
    LOG.debug("Deleting metrics for application {}", applicationId);
    for (String flow : flows) {
      long endTs = System.currentTimeMillis() / 1000;
      Map<String, String> tags = Maps.newHashMap();
      tags.put(Constants.Metrics.Tag.NAMESPACE, applicationId.getNamespace());
      tags.put(Constants.Metrics.Tag.APP, applicationId.getApplication());
      tags.put(Constants.Metrics.Tag.FLOW, flow);
      MetricDeleteQuery deleteQuery = new MetricDeleteQuery(0, endTs, Collections.<String>emptyList(), tags);
      metricStore.delete(deleteQuery);
    }
  }
}<|MERGE_RESOLUTION|>--- conflicted
+++ resolved
@@ -112,12 +112,7 @@
           }
         }
         // Remove all process states and group states for each stream
-<<<<<<< HEAD
-        final String namespace = String.format("%s.%s", programId.getParent().getEntityName(),
-                                               programId.getEntityName());
-=======
         final String namespace = String.format("%s.%s", programId.getApplication(), programId.getProgram());
->>>>>>> 1f742ed7
 
         final NamespaceId namespaceId = appSpec.getApplicationId().getParent();
         impersonator.doAs(namespaceId, new Callable<Void>() {
@@ -127,23 +122,15 @@
             for (Map.Entry<String, Collection<Long>> entry : streamGroups.asMap().entrySet()) {
               streamConsumerFactory.dropAll(namespaceId.stream(entry.getKey()), namespace, entry.getValue());
             }
-<<<<<<< HEAD
             queueAdmin.dropAllForFlow(programId.getParent().flow(programId.getEntityName()));
             return null;
           }
         });
         deletedFlows.add(programId.getEntityName());
-=======
-            queueAdmin.dropAllForFlow(Id.Flow.from(programId.getApplication(), programId.getProgram()));
-            return null;
-          }
-        });
-        deletedFlows.add(programId.getProgram());
->>>>>>> 1f742ed7
       }
 
       // Remove metadata for the deleted program
-      metadataStore.removeMetadata(programId.toId());
+      metadataStore.removeMetadata(programId);
     }
     if (!deletedFlows.isEmpty()) {
       deleteMetrics(appSpec.getApplicationId(), deletedFlows);
