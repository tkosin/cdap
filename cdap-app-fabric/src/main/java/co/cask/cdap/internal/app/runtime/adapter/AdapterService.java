/*
 * Copyright © 2015 Cask Data, Inc.
 *
 * Licensed under the Apache License, Version 2.0 (the "License"); you may not
 * use this file except in compliance with the License. You may obtain a copy of
 * the License at
 *
 * http://www.apache.org/licenses/LICENSE-2.0
 *
 * Unless required by applicable law or agreed to in writing, software
 * distributed under the License is distributed on an "AS IS" BASIS, WITHOUT
 * WARRANTIES OR CONDITIONS OF ANY KIND, either express or implied. See the
 * License for the specific language governing permissions and limitations under
 * the License.
 */

package co.cask.cdap.internal.app.runtime.adapter;

import co.cask.cdap.api.schedule.SchedulableProgramType;
import co.cask.cdap.api.schedule.Schedule;
import co.cask.cdap.api.schedule.ScheduleSpecification;
import co.cask.cdap.api.schedule.Schedules;
import co.cask.cdap.api.workflow.ScheduleProgramInfo;
import co.cask.cdap.api.workflow.WorkflowSpecification;
import co.cask.cdap.app.ApplicationSpecification;
import co.cask.cdap.app.deploy.Manager;
import co.cask.cdap.app.deploy.ManagerFactory;
import co.cask.cdap.app.store.Store;
import co.cask.cdap.app.store.StoreFactory;
import co.cask.cdap.common.conf.CConfiguration;
import co.cask.cdap.common.conf.Constants;
import co.cask.cdap.common.exception.AdapterNotFoundException;
import co.cask.cdap.common.exception.NotFoundException;
import co.cask.cdap.common.namespace.NamespacedLocationFactory;
import co.cask.cdap.config.PreferencesStore;
import co.cask.cdap.internal.app.deploy.ProgramTerminator;
import co.cask.cdap.internal.app.deploy.pipeline.ApplicationDeployScope;
import co.cask.cdap.internal.app.deploy.pipeline.ApplicationWithPrograms;
import co.cask.cdap.internal.app.deploy.pipeline.DeploymentInfo;
import co.cask.cdap.internal.app.runtime.ProgramOptionConstants;
import co.cask.cdap.internal.app.runtime.schedule.Scheduler;
import co.cask.cdap.internal.app.runtime.schedule.SchedulerException;
import co.cask.cdap.proto.AdapterSpecification;
import co.cask.cdap.proto.Id;
import co.cask.cdap.proto.ProgramType;
import com.google.common.annotations.VisibleForTesting;
import com.google.common.base.Preconditions;
import com.google.common.collect.ImmutableMap;
import com.google.common.collect.Lists;
import com.google.common.collect.Maps;
import com.google.common.util.concurrent.AbstractIdleService;
import com.google.inject.Inject;
import org.apache.commons.io.FileUtils;
import org.apache.twill.filesystem.Location;
import org.slf4j.Logger;
import org.slf4j.LoggerFactory;

import java.io.File;
import java.io.FileNotFoundException;
import java.io.IOException;
import java.lang.reflect.Type;
import java.util.Collection;
import java.util.Collections;
import java.util.List;
import java.util.Map;
import java.util.concurrent.ExecutionException;
import java.util.jar.Attributes;
import java.util.jar.JarFile;
import java.util.jar.Manifest;
import javax.annotation.Nullable;

/**
 * Service that manages lifecycle of Adapters.
 */
public class AdapterService extends AbstractIdleService {
  private static final Logger LOG = LoggerFactory.getLogger(AdapterService.class);
  private final ManagerFactory<DeploymentInfo, ApplicationWithPrograms> managerFactory;
  private final CConfiguration configuration;
  private final Scheduler scheduler;
  private final Store store;
  private final PreferencesStore preferencesStore;
  private final NamespacedLocationFactory namespacedLocationFactory;
  private Map<String, ApplicationTemplateInfo> appTemplateInfos;

  @Inject
  public AdapterService(CConfiguration configuration, Scheduler scheduler, StoreFactory storeFactory,
                        ManagerFactory<DeploymentInfo, ApplicationWithPrograms> managerFactory,
                        PreferencesStore preferencesStore, NamespacedLocationFactory namespacedLocationFactory) {
    this.configuration = configuration;
    this.scheduler = scheduler;
    this.namespacedLocationFactory = namespacedLocationFactory;
    this.store = storeFactory.create();
    this.managerFactory = managerFactory;
    this.appTemplateInfos = Maps.newHashMap();
    this.preferencesStore = preferencesStore;

  }

  @Override
  protected void startUp() throws Exception {
    LOG.info("Starting AdapterService");
    registerTemplates();
  }

  @Override
  protected void shutDown() throws Exception {
    LOG.info("Shutting down AdapterService");
  }

  /**
   * Get the {@link ApplicationTemplateInfo} for a given application template.
   *
   * @param templateName the template name
   * @return instance of {@link ApplicationTemplateInfo} if available, null otherwise
   */
  @Nullable
  public ApplicationTemplateInfo getApplicationTemplateInfo(String templateName) {
    return appTemplateInfos.get(templateName);
  }

  /**
   * Retrieves the {@link AdapterSpecification} specified by the name in a given namespace.
   *
   * @param namespaceId namespace to lookup the adapter
   * @param adapterName name of the adapter
   * @return requested {@link AdapterSpecification} or null if no such AdapterInfo exists
   * @throws AdapterNotFoundException if the requested adapter is not found
   */
<<<<<<< HEAD
  public AdapterSpecification getAdapter(String namespaceId, String adapterName) throws AdapterNotFoundException {
    Id.Namespace namespace = Id.Namespace.from(namespaceId);
    Id.Adapter adapter = Id.Adapter.from(namespace, adapterName);
    AdapterSpecification adapterSpec = store.getAdapter(namespace, adapterName);
=======
  public <T> AdapterSpecification<T> getAdapter(Id.Namespace namespace, String adapterName,
                                                Type type) throws AdapterNotFoundException {
    AdapterSpecification<T> adapterSpec = store.getAdapter(namespace, adapterName, type);
>>>>>>> 36084673
    if (adapterSpec == null) {
      throw new AdapterNotFoundException(adapter);
    }
    return adapterSpec;
  }

  /**
   * Retrieves the status of an Adapter specified by the name in a given namespace.
   *
   * @param namespaceId namespace to lookup the adapter
   * @param adapterName name of the adapter
   * @return requested Adapter's status
   * @throws AdapterNotFoundException if the requested adapter is not found
   */
<<<<<<< HEAD
  public AdapterStatus getAdapterStatus(String namespaceId, String adapterName) throws AdapterNotFoundException {
    Id.Namespace namespace = Id.Namespace.from(namespaceId);
    Id.Adapter adapter = Id.Adapter.from(namespace, adapterName);
=======
  public AdapterStatus getAdapterStatus(Id.Namespace namespace, String adapterName) throws AdapterNotFoundException {
>>>>>>> 36084673
    AdapterStatus adapterStatus = store.getAdapterStatus(namespace, adapterName);
    if (adapterStatus == null) {
      throw new AdapterNotFoundException(adapter);
    }
    return adapterStatus;
  }

  /**
   * Sets the status of an Adapter specified by the name in a given namespace.
   *
   * @param namespaceId namespace of the adapter
   * @param adapterName name of the adapter
   * @return specified Adapter's previous status
   * @throws AdapterNotFoundException if the specified adapter is not found
   */
<<<<<<< HEAD
  public AdapterStatus setAdapterStatus(String namespaceId, String adapterName, AdapterStatus status)
    throws AdapterNotFoundException {
    Id.Namespace namespace = Id.Namespace.from(namespaceId);
    Id.Adapter adapter = Id.Adapter.from(namespace, adapterName);
    AdapterStatus existingStatus = store.setAdapterStatus(Id.Namespace.from(namespaceId), adapterName, status);
=======
  public AdapterStatus setAdapterStatus(Id.Namespace namespace, String adapterName, AdapterStatus status)
    throws AdapterNotFoundException {
    AdapterStatus existingStatus = store.setAdapterStatus(namespace, adapterName, status);
>>>>>>> 36084673
    if (existingStatus == null) {
      throw new AdapterNotFoundException(adapter);
    }
    return existingStatus;
  }

  /**
   * Get all adapters in a given namespace.
   *
   * @param namespace the namespace to look up the adapters
   * @return {@link Collection} of {@link AdapterSpecification}
   */
  public Collection<AdapterSpecification<Object>> getAdapters(Id.Namespace namespace) {
    return store.getAllAdapters(namespace, Object.class);
  }

  /**
   * Retrieves an Collection of {@link AdapterSpecification} in a given namespace that use the given template.
   *
   * @param namespace namespace to lookup the adapter
   * @param template the template of requested adapters
   * @return Collection of requested {@link AdapterSpecification}
   */
  public Collection<AdapterSpecification<Object>> getAdapters(Id.Namespace namespace, final String template) {
    // Alternative is to construct the key using adapterType as well, when storing the the adapterSpec. That approach
    // will make lookup by adapterType simpler, but it will increase the complexity of lookup by namespace + adapterName
    List<AdapterSpecification<Object>> adaptersByType = Lists.newArrayList();
    Collection<AdapterSpecification<Object>> adapters = store.getAllAdapters(namespace, Object.class);
    for (AdapterSpecification<Object> adapterSpec : adapters) {
      if (adapterSpec.getTemplate().equals(template)) {
        adaptersByType.add(adapterSpec);
      }
    }
    return adaptersByType;
  }

  /**
   * Creates an adapter.
   *
   * @param namespace namespace to create the adapter
   * @param adapterSpec specification of the adapter to create
   * @throws AdapterAlreadyExistsException if an adapter with the same name already exists.
   * @throws IllegalArgumentException on other input errors.
   * @throws SchedulerException on errors related to scheduling.
   */
  public <T> void createAdapter(Id.Namespace namespace, AdapterSpecification<T> adapterSpec)
    throws IllegalArgumentException, AdapterAlreadyExistsException, SchedulerException {

    ApplicationTemplateInfo applicationTemplateInfo = appTemplateInfos.get(adapterSpec.getTemplate());
    Preconditions.checkArgument(applicationTemplateInfo != null,
                                "Adapter type %s not found", adapterSpec.getTemplate());
    String adapterName = adapterSpec.getName();
    if (store.getAdapter(namespace, adapterName, Object.class) != null) {
      throw new AdapterAlreadyExistsException(adapterName);
    }

    ApplicationSpecification appSpec = deployApplication(namespace, applicationTemplateInfo);

    Map<String, String> properties = ImmutableMap.of(ProgramOptionConstants.CONCURRENT_RUNS_ENABLED, "true");
    preferencesStore.setProperties(namespace.getId(), appSpec.getName(), properties);
    schedule(namespace, appSpec, applicationTemplateInfo, adapterSpec);
    store.addAdapter(namespace, adapterSpec);
  }

  /**
   * Remove adapter identified by the namespace and name.
   *
   * @param namespace namespace id
   * @param adapterName adapter name
   * @throws AdapterNotFoundException if the adapter to be removed is not found.
   * @throws SchedulerException on errors related to scheduling.
   */
  public void removeAdapter(Id.Namespace namespace, String adapterName) throws NotFoundException, SchedulerException {
    AdapterSpecification adapterSpec = getAdapter(namespace, adapterName, Object.class);
    ApplicationSpecification appSpec =
      store.getApplication(Id.Application.from(namespace, adapterSpec.getTemplate()));
    unschedule(namespace, appSpec, appTemplateInfos.get(adapterSpec.getTemplate()), adapterSpec);
    store.removeAdapter(namespace, adapterName);

    // TODO: Delete the application if this is the last adapter
  }

  // Suspends all schedules for this adapter
  public void stopAdapter(Id.Namespace namespace, String adapterName)
    throws NotFoundException, InvalidAdapterOperationException, SchedulerException {
    AdapterStatus adapterStatus = getAdapterStatus(namespace, adapterName);
    if (AdapterStatus.STOPPED.equals(adapterStatus)) {
      throw new InvalidAdapterOperationException("Adapter is already stopped.");
    }

    AdapterSpecification adapterSpec = getAdapter(namespace, adapterName, Object.class);
    ApplicationSpecification appSpec = store.getApplication(Id.Application.from(namespace, adapterSpec.getTemplate()));

    ProgramType programType = appTemplateInfos.get(adapterSpec.getTemplate()).getProgramType();
    Preconditions.checkArgument(programType.equals(ProgramType.WORKFLOW),
                                String.format("Unsupported program type %s for adapter", programType.toString()));
    Map<String, WorkflowSpecification> workflowSpecs = appSpec.getWorkflows();
    for (Map.Entry<String, WorkflowSpecification> entry : workflowSpecs.entrySet()) {
<<<<<<< HEAD
      Id.Program programId = Id.Program.from(namespace, appSpec.getName(), programType, entry.getValue().getName());
=======
      Id.Program programId = Id.Program.from(namespace.getId(), appSpec.getName(), ProgramType.WORKFLOW,
                                             entry.getValue().getName());
>>>>>>> 36084673
      scheduler.suspendSchedule(programId, SchedulableProgramType.WORKFLOW,
                                constructScheduleName(programId, adapterName));
    }

    setAdapterStatus(namespace, adapterName, AdapterStatus.STOPPED);
  }

  // Resumes all schedules for this adapter
  public void startAdapter(Id.Namespace namespace, String adapterName)
    throws NotFoundException, InvalidAdapterOperationException, SchedulerException {
    AdapterStatus adapterStatus = getAdapterStatus(namespace, adapterName);
    if (AdapterStatus.STARTED.equals(adapterStatus)) {
      throw new InvalidAdapterOperationException("Adapter is already started.");
    }

    AdapterSpecification adapterSpec = getAdapter(namespace, adapterName, Object.class);
    ApplicationSpecification appSpec = store.getApplication(Id.Application.from(namespace, adapterSpec.getTemplate()));

    ProgramType programType = appTemplateInfos.get(adapterSpec.getTemplate()).getProgramType();
    Preconditions.checkArgument(programType.equals(ProgramType.WORKFLOW),
                                String.format("Unsupported program type %s for adapter", programType.toString()));
    Map<String, WorkflowSpecification> workflowSpecs = appSpec.getWorkflows();
    for (Map.Entry<String, WorkflowSpecification> entry : workflowSpecs.entrySet()) {
<<<<<<< HEAD
      Id.Program programId = Id.Program.from(namespace, appSpec.getName(), programType, entry.getValue().getName());
=======
      Id.Program programId = Id.Program.from(namespace.getId(), appSpec.getName(), ProgramType.WORKFLOW,
                                             entry.getValue().getName());
>>>>>>> 36084673
      scheduler.resumeSchedule(programId, SchedulableProgramType.WORKFLOW,
                               constructScheduleName(programId, adapterName));
    }

    setAdapterStatus(namespace, adapterName, AdapterStatus.STARTED);
  }

  // Deploys adapter application if it is not already deployed.
  private ApplicationSpecification deployApplication(Id.Namespace namespace,
                                                     ApplicationTemplateInfo applicationTemplateInfo) {
    try {
      ApplicationSpecification spec = store.getApplication(
        Id.Application.from(namespace, applicationTemplateInfo.getName()));
      // Application is already deployed.
      if (spec != null) {
        return spec;
      }

      Manager<DeploymentInfo, ApplicationWithPrograms> manager = managerFactory.create(new ProgramTerminator() {
        @Override
        public void stop(Id.Namespace id, Id.Program programId, ProgramType type) throws ExecutionException {
          // no-op
        }
      });

      Location namespaceHomeLocation = namespacedLocationFactory.get(namespace);
      if (!namespaceHomeLocation.exists()) {
        String msg = String.format("Home directory %s for namespace %s not found",
                                   namespaceHomeLocation.toURI().getPath(), namespace);
        LOG.error(msg);
        throw new FileNotFoundException(msg);
      }

      String appFabricDir = configuration.get(Constants.AppFabric.OUTPUT_DIR);
      Location destination = namespaceHomeLocation.append(appFabricDir)
        .append(Constants.ARCHIVE_DIR).append(applicationTemplateInfo.getFile().getName());
      DeploymentInfo deploymentInfo = new DeploymentInfo(applicationTemplateInfo.getFile(), destination,
                                                         ApplicationDeployScope.SYSTEM);
      ApplicationWithPrograms applicationWithPrograms =
        manager.deploy(namespace, applicationTemplateInfo.getName(), deploymentInfo).get();
      return applicationWithPrograms.getSpecification();
    } catch (Exception e) {
      throw new RuntimeException(e);
    }
  }

  // Schedule all the programs needed for the adapter. Currently, only scheduling of workflow is supported.
  private <T> void schedule(Id.Namespace namespace, ApplicationSpecification spec,
                            ApplicationTemplateInfo applicationTemplateInfo,
                            AdapterSpecification<T> adapterSpec) throws SchedulerException {
    ProgramType programType = applicationTemplateInfo.getProgramType();
    // Only Workflows are supported to be scheduled in the current implementation
    Preconditions.checkArgument(programType.equals(ProgramType.WORKFLOW),
                                String.format("Unsupported program type %s for adapter", programType.toString()));
    Map<String, WorkflowSpecification> workflowSpecs = spec.getWorkflows();
    for (Map.Entry<String, WorkflowSpecification> entry : workflowSpecs.entrySet()) {
<<<<<<< HEAD
      Id.Program programId = Id.Program.from(namespaceId, spec.getName(), programType, entry.getValue().getName());
=======
      Id.Program programId = Id.Program.from(namespace.getId(), spec.getName(), ProgramType.WORKFLOW,
                                             entry.getValue().getName());
>>>>>>> 36084673
      addSchedule(programId, SchedulableProgramType.WORKFLOW, adapterSpec);
    }
  }

  // Unschedule all the programs needed for the adapter. Currently, only unscheduling of workflow is supported.
  private <T> void unschedule(Id.Namespace namespace, ApplicationSpecification spec,
                              ApplicationTemplateInfo applicationTemplateInfo,
                              AdapterSpecification<T> adapterSpec) throws NotFoundException, SchedulerException {
    // Only Workflows are supported to be scheduled in the current implementation
    ProgramType programType = applicationTemplateInfo.getProgramType();
    Preconditions.checkArgument(programType.equals(ProgramType.WORKFLOW),
                                String.format("Unsupported program type %s for adapter", programType.toString()));
    Map<String, WorkflowSpecification> workflowSpecs = spec.getWorkflows();
    for (Map.Entry<String, WorkflowSpecification> entry : workflowSpecs.entrySet()) {
<<<<<<< HEAD
      Id.Program programId = Id.Program.from(namespaceId, adapterSpec.getType(),
                                             programType, entry.getValue().getName());
=======
      Id.Program programId = Id.Program.from(namespace.getId(), adapterSpec.getTemplate(), ProgramType.WORKFLOW,
                                             entry.getValue().getName());
>>>>>>> 36084673
      deleteSchedule(programId, SchedulableProgramType.WORKFLOW,
                     constructScheduleName(programId, adapterSpec.getName()));
    }
  }

  // Adds a schedule to the scheduler as well as to the appspec
  private void addSchedule(Id.Program programId, SchedulableProgramType programType, AdapterSpecification adapterSpec)
    throws SchedulerException {
    String cronExpr = "*/10 * * * *";
    String adapterName = adapterSpec.getName();
    Schedule schedule = Schedules.createTimeSchedule(constructScheduleName(programId, adapterName),
                                                     adapterSpec.getName() + " schedule", cronExpr);
    ScheduleSpecification scheduleSpec =
      new ScheduleSpecification(schedule,
                                new ScheduleProgramInfo(programType, programId.getId()),
                                Collections.<String, String>emptyMap());

    // TODO: remove once we call configureTemplate() when an adapter is created, which should set the schedule
    // until then, always set a default schedule.
    scheduler.schedule(programId, scheduleSpec.getProgram().getProgramType(), scheduleSpec.getSchedule());
    //TODO: Scheduler API should also manage the MDS.
    store.addSchedule(programId, scheduleSpec);
  }

  // Deletes schedule from the scheduler as well as from the app spec
  private void deleteSchedule(Id.Program programId, SchedulableProgramType programType, String scheduleName)
    throws SchedulerException, NotFoundException {
    scheduler.deleteSchedule(programId, programType, scheduleName);
    //TODO: Scheduler API should also manage the MDS.
    store.deleteSchedule(programId, programType, scheduleName);
  }

  // Reads all the jars from the adapter directory and sets up required internal structures.
  @VisibleForTesting
  void registerTemplates() {
    try {
      File baseDir = new File(configuration.get(Constants.AppFabric.APP_TEMPLATE_DIR));
      Collection<File> files = FileUtils.listFiles(baseDir, new String[]{"jar"}, true);
      for (File file : files) {
        try {
          Manifest manifest = new JarFile(file.getAbsolutePath()).getManifest();
          ApplicationTemplateInfo applicationTemplateInfo = createAppTemplateInfo(file, manifest);
          if (applicationTemplateInfo != null) {
            appTemplateInfos.put(applicationTemplateInfo.getName(), applicationTemplateInfo);
          } else {
            LOG.warn("Missing required information to create adapter {}", file.getAbsolutePath());
          }
        } catch (IOException e) {
          LOG.warn(String.format("Unable to read adapter jar %s", file.getAbsolutePath()));
        }
      }
    } catch (Exception e) {
      LOG.warn("Unable to read the plugins directory");
    }
  }

  // TODO: call configure on the application itself to get name and program type instead of requiring
  //       them in the manifest
  private ApplicationTemplateInfo createAppTemplateInfo(File file, Manifest manifest) {
    if (manifest != null) {
      Attributes mainAttributes = manifest.getMainAttributes();

      String name = mainAttributes.getValue(ApplicationTemplateManifestAttributes.NAME);
      String programType = mainAttributes.getValue(ApplicationTemplateManifestAttributes.PROGRAM_TYPE);
      return new ApplicationTemplateInfo(file, name, ProgramType.valueOf(programType.toUpperCase()));
    }
    return null;
  }

  private static class ApplicationTemplateManifestAttributes {
    private static final String NAME = "CDAP-Adapter-Type";
    private static final String PROGRAM_TYPE = "CDAP-Adapter-Program-Type";
  }

  /**
   * @return construct a name of a schedule, given a programId and adapterName
   */
  public String constructScheduleName(Id.Program programId, String adapterName) {
    // For now, simply schedule the adapter's program with the name of the program being scheduled + name of the adapter
    return String.format("%s.%s", adapterName, programId.getId());
  }
}<|MERGE_RESOLUTION|>--- conflicted
+++ resolved
@@ -121,23 +121,16 @@
   /**
    * Retrieves the {@link AdapterSpecification} specified by the name in a given namespace.
    *
-   * @param namespaceId namespace to lookup the adapter
+   * @param namespace namespace to lookup the adapter
    * @param adapterName name of the adapter
    * @return requested {@link AdapterSpecification} or null if no such AdapterInfo exists
    * @throws AdapterNotFoundException if the requested adapter is not found
    */
-<<<<<<< HEAD
-  public AdapterSpecification getAdapter(String namespaceId, String adapterName) throws AdapterNotFoundException {
-    Id.Namespace namespace = Id.Namespace.from(namespaceId);
-    Id.Adapter adapter = Id.Adapter.from(namespace, adapterName);
-    AdapterSpecification adapterSpec = store.getAdapter(namespace, adapterName);
-=======
   public <T> AdapterSpecification<T> getAdapter(Id.Namespace namespace, String adapterName,
                                                 Type type) throws AdapterNotFoundException {
     AdapterSpecification<T> adapterSpec = store.getAdapter(namespace, adapterName, type);
->>>>>>> 36084673
     if (adapterSpec == null) {
-      throw new AdapterNotFoundException(adapter);
+      throw new AdapterNotFoundException(Id.Adapter.from(namespace, adapterName));
     }
     return adapterSpec;
   }
@@ -145,21 +138,15 @@
   /**
    * Retrieves the status of an Adapter specified by the name in a given namespace.
    *
-   * @param namespaceId namespace to lookup the adapter
+   * @param namespace namespace to lookup the adapter
    * @param adapterName name of the adapter
    * @return requested Adapter's status
    * @throws AdapterNotFoundException if the requested adapter is not found
    */
-<<<<<<< HEAD
-  public AdapterStatus getAdapterStatus(String namespaceId, String adapterName) throws AdapterNotFoundException {
-    Id.Namespace namespace = Id.Namespace.from(namespaceId);
-    Id.Adapter adapter = Id.Adapter.from(namespace, adapterName);
-=======
   public AdapterStatus getAdapterStatus(Id.Namespace namespace, String adapterName) throws AdapterNotFoundException {
->>>>>>> 36084673
     AdapterStatus adapterStatus = store.getAdapterStatus(namespace, adapterName);
     if (adapterStatus == null) {
-      throw new AdapterNotFoundException(adapter);
+      throw new AdapterNotFoundException(Id.Adapter.from(namespace, adapterName));
     }
     return adapterStatus;
   }
@@ -167,24 +154,16 @@
   /**
    * Sets the status of an Adapter specified by the name in a given namespace.
    *
-   * @param namespaceId namespace of the adapter
+   * @param namespace namespace of the adapter
    * @param adapterName name of the adapter
    * @return specified Adapter's previous status
    * @throws AdapterNotFoundException if the specified adapter is not found
    */
-<<<<<<< HEAD
-  public AdapterStatus setAdapterStatus(String namespaceId, String adapterName, AdapterStatus status)
-    throws AdapterNotFoundException {
-    Id.Namespace namespace = Id.Namespace.from(namespaceId);
-    Id.Adapter adapter = Id.Adapter.from(namespace, adapterName);
-    AdapterStatus existingStatus = store.setAdapterStatus(Id.Namespace.from(namespaceId), adapterName, status);
-=======
   public AdapterStatus setAdapterStatus(Id.Namespace namespace, String adapterName, AdapterStatus status)
     throws AdapterNotFoundException {
     AdapterStatus existingStatus = store.setAdapterStatus(namespace, adapterName, status);
->>>>>>> 36084673
     if (existingStatus == null) {
-      throw new AdapterNotFoundException(adapter);
+      throw new AdapterNotFoundException(Id.Adapter.from(namespace, adapterName));
     }
     return existingStatus;
   }
@@ -281,12 +260,8 @@
                                 String.format("Unsupported program type %s for adapter", programType.toString()));
     Map<String, WorkflowSpecification> workflowSpecs = appSpec.getWorkflows();
     for (Map.Entry<String, WorkflowSpecification> entry : workflowSpecs.entrySet()) {
-<<<<<<< HEAD
-      Id.Program programId = Id.Program.from(namespace, appSpec.getName(), programType, entry.getValue().getName());
-=======
       Id.Program programId = Id.Program.from(namespace.getId(), appSpec.getName(), ProgramType.WORKFLOW,
                                              entry.getValue().getName());
->>>>>>> 36084673
       scheduler.suspendSchedule(programId, SchedulableProgramType.WORKFLOW,
                                 constructScheduleName(programId, adapterName));
     }
@@ -310,12 +285,8 @@
                                 String.format("Unsupported program type %s for adapter", programType.toString()));
     Map<String, WorkflowSpecification> workflowSpecs = appSpec.getWorkflows();
     for (Map.Entry<String, WorkflowSpecification> entry : workflowSpecs.entrySet()) {
-<<<<<<< HEAD
-      Id.Program programId = Id.Program.from(namespace, appSpec.getName(), programType, entry.getValue().getName());
-=======
       Id.Program programId = Id.Program.from(namespace.getId(), appSpec.getName(), ProgramType.WORKFLOW,
                                              entry.getValue().getName());
->>>>>>> 36084673
       scheduler.resumeSchedule(programId, SchedulableProgramType.WORKFLOW,
                                constructScheduleName(programId, adapterName));
     }
@@ -372,12 +343,8 @@
                                 String.format("Unsupported program type %s for adapter", programType.toString()));
     Map<String, WorkflowSpecification> workflowSpecs = spec.getWorkflows();
     for (Map.Entry<String, WorkflowSpecification> entry : workflowSpecs.entrySet()) {
-<<<<<<< HEAD
-      Id.Program programId = Id.Program.from(namespaceId, spec.getName(), programType, entry.getValue().getName());
-=======
       Id.Program programId = Id.Program.from(namespace.getId(), spec.getName(), ProgramType.WORKFLOW,
                                              entry.getValue().getName());
->>>>>>> 36084673
       addSchedule(programId, SchedulableProgramType.WORKFLOW, adapterSpec);
     }
   }
@@ -392,13 +359,8 @@
                                 String.format("Unsupported program type %s for adapter", programType.toString()));
     Map<String, WorkflowSpecification> workflowSpecs = spec.getWorkflows();
     for (Map.Entry<String, WorkflowSpecification> entry : workflowSpecs.entrySet()) {
-<<<<<<< HEAD
-      Id.Program programId = Id.Program.from(namespaceId, adapterSpec.getType(),
-                                             programType, entry.getValue().getName());
-=======
       Id.Program programId = Id.Program.from(namespace.getId(), adapterSpec.getTemplate(), ProgramType.WORKFLOW,
                                              entry.getValue().getName());
->>>>>>> 36084673
       deleteSchedule(programId, SchedulableProgramType.WORKFLOW,
                      constructScheduleName(programId, adapterSpec.getName()));
     }
