--- conflicted
+++ resolved
@@ -75,21 +75,12 @@
                                    DatasetFramework datasetFramework,
                                    TransactionSystemClient transactionSystemClient,
                                    DiscoveryServiceClient discoveryServiceClient) {
-<<<<<<< HEAD
     super(program, runId, runtimeArgs, spec.getDatasets(), getMetricContext(program, spec.getName(), instanceId),
           metricsCollectionService, datasetFramework, cConf, discoveryServiceClient);
     this.specification = spec;
     this.datasets = ImmutableSet.copyOf(spec.getDatasets());
-=======
-
-    super(program, runId, spec.getDatasets(), getMetricContext(program, spec.getName(), instanceId),
-          metricsCollectionService, datasetFramework, cConf, discoveryServiceClient);
-    this.specification = spec;
-    this.datasets = ImmutableSet.copyOf(spec.getDatasets());
-    this.runtimeArgs = runtimeArgs.asMap();
     this.instanceId = instanceId;
     this.instanceCount = instanceCount;
->>>>>>> 72ac885f
     this.transactionSystemClient = transactionSystemClient;
     this.datasetFramework = new NamespacedDatasetFramework(datasetFramework,
                                                            new DefaultDatasetNamespace(cConf, Namespace.USER));
