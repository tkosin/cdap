--- conflicted
+++ resolved
@@ -116,18 +116,7 @@
    * App fabric output directory.
    */
   private final String appFabricDir;
-
-  /**
-<<<<<<< HEAD
-   * Configuration object passed from higher up.
-   */
-  private final CConfiguration configuration;
-
-=======
-   * Runtime program service for running and managing programs.
-   */
-  private final ProgramRuntimeService runtimeService;
->>>>>>> 40ca5c1e
+  
   private final DiscoveryServiceClient discoveryServiceClient;
   private final QueueAdmin queueAdmin;
   private final PreferencesStore preferencesStore;
@@ -198,26 +187,14 @@
   protected final Scheduler scheduler;
 
   @Inject
-<<<<<<< HEAD
-  public ProgramLifecycleHttpHandler(Authenticator authenticator, StoreFactory storeFactory,
-                                     CConfiguration configuration, ProgramRuntimeService runtimeService,
-=======
-  public ProgramLifecycleHttpHandler(Authenticator authenticator, Store store,
-                                     WorkflowClient workflowClient, CConfiguration configuration,
+  public ProgramLifecycleHttpHandler(Authenticator authenticator, Store store, CConfiguration configuration,
                                      ProgramRuntimeService runtimeService,
->>>>>>> 40ca5c1e
                                      DiscoveryServiceClient discoveryServiceClient, QueueAdmin queueAdmin,
                                      Scheduler scheduler, PreferencesStore preferencesStore,
                                      NamespacedLocationFactory namespacedLocationFactory) {
     super(authenticator);
     this.namespacedLocationFactory = namespacedLocationFactory;
-<<<<<<< HEAD
-    this.store = storeFactory.create();
-    this.configuration = configuration;
-=======
     this.store = store;
-    this.workflowClient = workflowClient;
->>>>>>> 40ca5c1e
     this.runtimeService = runtimeService;
     this.appFabricDir = configuration.get(Constants.AppFabric.OUTPUT_DIR);
     this.discoveryServiceClient = discoveryServiceClient;
