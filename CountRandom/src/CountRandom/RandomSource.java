--- conflicted
+++ resolved
@@ -1,40 +1,24 @@
 package CountRandom;
 
 import com.continuuity.api.flow.flowlet.AbstractFlowlet;
-<<<<<<< HEAD
 import com.continuuity.api.flow.flowlet.AbstractGeneratorFlowlet;
-=======
->>>>>>> d50ef54e
 import com.continuuity.api.flow.flowlet.GeneratorFlowlet;
 import com.continuuity.api.flow.flowlet.OutputEmitter;
 
 import java.util.Random;
 
-<<<<<<< HEAD
 public class RandomSource extends AbstractGeneratorFlowlet {
   private OutputEmitter<Integer> randomOutput;
 
   Random random;
   long millis = 0;
   int direction = 1;
-=======
-public class RandomSource extends AbstractFlowlet  implements GeneratorFlowlet {
-  Random random;
-  long millis = 0;
-  int direction = 1;
-
-  private OutputEmitter<Integer> randomOutput;
->>>>>>> d50ef54e
 
   public RandomSource() {
     super("gen");
   }
 
-<<<<<<< HEAD
-  public void generate() throws Exception {
-=======
   public void generate() throws InterruptedException {
->>>>>>> d50ef54e
     Integer randomNumber = new Integer(this.random.nextInt(10000));
     Thread.sleep(millis);
     millis += direction;
